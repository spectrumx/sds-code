import datetime
import uuid
import zipfile
from pathlib import Path

import redis
from celery import shared_task
from django.conf import settings
from django.core.mail import EmailMessage
from django.core.mail import send_mail
from django.template.loader import render_to_string
from loguru import logger
from redis import Redis

from sds_gateway.api_methods.helpers.download_file import download_file
from sds_gateway.api_methods.models import Capture
from sds_gateway.api_methods.models import Dataset
from sds_gateway.api_methods.models import File
from sds_gateway.api_methods.models import ItemType
from sds_gateway.api_methods.models import TemporaryZipFile
from sds_gateway.api_methods.utils.sds_files import sanitize_path_rel_to_user
from sds_gateway.users.models import User


def get_redis_client() -> Redis:
    """Get Redis client for locking."""
    return Redis.from_url(settings.CELERY_BROKER_URL)

def send_email(
    subject,
    recipient_list,
    plain_template=None,
    html_template=None,
    context=None,
    plain_message=None,
    html_message=None,
):
    """
    Generic utility to send an email with optional template rendering.
    Args:
        subject: Email subject
        recipient_list: List of recipient emails
        plain_template: Path to plain text template (optional)
        html_template: Path to HTML template (optional)
        context: Context for rendering templates (optional)
        plain_message: Raw plain text message (optional, overrides template)
        html_message: Raw HTML message (optional, overrides template)
    """
    from django.conf import settings

    if not recipient_list:
        return False
    if not plain_message and plain_template and context:
        plain_message = render_to_string(plain_template, context)
    if not html_message and html_template and context:
        html_message = render_to_string(html_template, context)
    send_mail(
        subject=subject,
        message=plain_message or "",
        from_email=settings.DEFAULT_FROM_EMAIL,
        recipient_list=recipient_list,
        html_message=html_message,
    )
    return True


def acquire_user_lock(user_id: str, task_name: str, timeout: int = 300) -> bool:
    """
    Acquire a Redis lock for a user to ensure only one task runs at a time.

    Args:
        user_id: The user's ID
        task_name: Name of the task (e.g., 'dataset_download')
        timeout: Lock timeout in seconds (default: 5 minutes)

    Returns:
        bool: True if lock acquired, False if already locked
    """
    redis_client = get_redis_client()
    lock_key = f"user_lock:{user_id}:{task_name}"

    try:
        # Try to acquire the lock with a timeout
        acquired = redis_client.set(
            lock_key,
            datetime.datetime.now(datetime.UTC).isoformat(),
            ex=timeout,
            nx=True,
        )
        return bool(acquired)
    except (redis.RedisError, ConnectionError) as e:
        logger.error(f"Error acquiring lock for user {user_id}: {e}")
        return False


def release_user_lock(user_id: str, task_name: str) -> bool:
    """
    Release a Redis lock for a user.

    Args:
        user_id: The user's ID
        task_name: Name of the task

    Returns:
        bool: True if lock released, False if error
    """
    redis_client = get_redis_client()
    lock_key = f"user_lock:{user_id}:{task_name}"

    try:
        redis_client.delete(lock_key)
    except (redis.RedisError, ConnectionError) as e:
        logger.error(f"Error releasing lock for user {user_id}: {e}")
        return False
    else:
        return True


def is_user_locked(user_id: str, task_name: str) -> bool:
    """
    Check if a user has an active lock for a task.

    Args:
        user_id: The user's ID
        task_name: Name of the task

    Returns:
        bool: True if user is locked, False otherwise
    """
    redis_client = get_redis_client()
    lock_key = f"user_lock:{user_id}:{task_name}"

    try:
        return bool(redis_client.exists(lock_key))
    except (redis.RedisError, ConnectionError) as e:
        logger.error(f"Error checking lock for user {user_id}: {e}")
        return False


@shared_task
def test_celery_task(message: str = "Hello from Celery!") -> str:
    """
    Simple test task to verify Celery is working.

    Args:
        message: Message to return

    Returns:
        str: The message with a timestamp
    """
    logger.info("Test Celery task executed with message: %s", message)
    return f"{message} - Task completed successfully!"


@shared_task
def test_email_task(email_address: str = "test@example.com") -> str:
    """
    Test task to send an email via MailHog for testing.

    Args:
        email_address: Email address to send test email to

    Returns:
        str: Status message
    """
    try:
        email = EmailMessage(
            subject="Test Email from Celery",
            body="This is a test email sent from Celery via MailHog!",
            from_email=settings.DEFAULT_FROM_EMAIL,
            to=[email_address],
        )
        email.send()
        logger.info("Test email sent successfully to %s", email_address)
    except (OSError, ValueError) as e:
        logger.error("Failed to send test email: %s", e)
        return f"Failed to send email: {e}"
    else:
        return f"Test email sent to {email_address}"


def _send_download_error_email(user: User, dataset: Dataset, error_message: str) -> None:
    """
    Send an error email to the user when dataset download fails.

    Args:
        user: The user to send the email to
        dataset: The dataset that failed to download
        error_message: The error message to include in the email
    """
    try:
        subject = f"Dataset download failed: {dataset.name}"

        # Create email context
        context = {
            "dataset_name": dataset.name,
            "error_message": error_message,
            "requested_at": datetime.datetime.now(datetime.UTC).strftime(
                "%Y-%m-%d %H:%M:%S UTC"
            ),
        }

        send_email(
            subject=subject,
            recipient_list=[user.email],
            plain_template="emails/dataset_download_error.txt",
            html_template="emails/dataset_download_error.html",
            context=context,
        )

        logger.info(
            "Sent error email for dataset %s to %s: %s",
            dataset.uuid,
            user.email,
            error_message,
        )

    except (OSError, ValueError) as e:
        logger.exception(
            "Failed to send error email for dataset %s to user %s: %s",
            dataset.uuid,
            user.id,
            e,
        )

def _validate_dataset_download_request(
    dataset_uuid: str, user_id: str
) -> tuple[dict | None, User | None, Dataset | None]:
    """
    Validate the dataset download request.

    Returns:
        tuple: (error_result, user, dataset) - error_result is None if validation passes
    """
    # Get the user
    try:
        user = User.objects.get(id=user_id)
    except User.DoesNotExist:
        logger.error("User %s not found", user_id)
        return (
            {
                "status": "error",
                "message": "User not found",
                "dataset_uuid": dataset_uuid,
            },
            None,
            None,
        )

    # Get the dataset - allow both owners and shared users to download
    try:
        dataset = Dataset.objects.get(
            uuid=dataset_uuid,
            is_deleted=False,
        )
    except Dataset.DoesNotExist:
        logger.warning(
            "Dataset %s not found",
            dataset_uuid,
        )
        return (
            {
                "status": "error",
                "message": "Dataset not found",
                "dataset_uuid": dataset_uuid,
            },
            None,
            None,
        )

    # Check if user is owner or shared user
    is_owner = dataset.owner == user
    is_shared_user = user in dataset.shared_with.all()

    if not (is_owner or is_shared_user):
        logger.warning(
            "User %s does not have permission to download dataset %s",
            user_id,
            dataset_uuid,
        )
        return (
            {
                "status": "error",
                "message": "You don't have permission to download this dataset",
                "dataset_uuid": dataset_uuid,
            },
            None,
            None,
        )

    return None, user, dataset


def _check_user_lock(
    user_id: str, task_name: str, user: User, dataset: Dataset
) -> dict | None:
    """Check if user is locked and return error if so."""
    if is_user_locked(user_id, task_name):
        logger.warning("User %s already has a dataset download task running", user_id)
        error_message = (
            "You already have a dataset download in progress. "
            "Please wait for it to complete."
        )
        _send_download_error_email(user, dataset, error_message)
        return {
            "status": "error",
            "message": error_message,
            "dataset_uuid": dataset.uuid,
            "user_id": user_id,
        }
    return None


def _acquire_user_lock(
    user_id: str, task_name: str, user: User, dataset: Dataset
) -> dict | None:
    """Try to acquire lock for user and return error if failed."""
    if not acquire_user_lock(user_id, task_name):
        logger.warning("Failed to acquire lock for user %s", user_id)
        error_message = "Unable to start download. Please try again in a moment."
        _send_download_error_email(user, dataset, error_message)
        return {
            "status": "error",
            "message": error_message,
            "dataset_uuid": dataset.uuid,
            "user_id": user_id,
        }
    return None


def _get_dataset_files(user: User, dataset: Dataset) -> list[File]:
    """Get all files for the dataset including those from captures."""
    files = dataset.files.filter(
        is_deleted=False,
        owner=user,
    )
    captures = dataset.captures.filter(
        is_deleted=False,
        owner=user,
    )
    capture_files = File.objects.filter(
        capture__in=captures,
        is_deleted=False,
        owner=user,
    )
    return list(files) + list(capture_files)


def _process_dataset_files(
    all_files: list[File], dataset: Dataset, user: User
) -> tuple[dict | None, str, int, int, TemporaryZipFile | None]:
    """Process dataset files and create zip."""
    if not all_files:
        logger.warning("No files found for dataset %s", dataset.uuid)
        error_message = "No files found in dataset"
        _send_download_error_email(user, dataset, error_message)
        return (
            {
                "status": "error",
                "message": error_message,
                "dataset_uuid": dataset.uuid,
                "total_size": 0,
            },
            "",
            0,
            0,
            None,
        )

    safe_dataset_name = dataset.name.replace(" ", "_")
    zip_filename = f"dataset_{safe_dataset_name}_{dataset.uuid}.zip"

    # Create zip file using the generic function
    zip_file_path, total_size, files_processed = create_zip_from_files(
        all_files, zip_filename
    )

    if files_processed == 0:
        logger.warning("No files were processed for dataset %s", dataset.uuid)
        error_message = "No files could be processed"
        _send_download_error_email(user, dataset, error_message)
        return (
            {
                "status": "error",
                "message": error_message,
                "dataset_uuid": dataset.uuid,
                "total_size": 0,
            },
            "",
            0,
            0,
            None,
        )

    temp_zip = TemporaryZipFile.objects.create(
        file_path=zip_file_path,
        filename=zip_filename,
        file_size=total_size,
        files_processed=files_processed,
        owner=user,
    )

    return None, zip_file_path, total_size, files_processed, temp_zip


@shared_task
def send_dataset_files_email(dataset_uuid: str, user_id: str) -> dict:
    """
    Celery task to create a zip file of dataset files and send it via email.

    Args:
        dataset_uuid: UUID of the dataset to process
        user_id: ID of the user requesting the download

    Returns:
        dict: Task result with status and details
    """
    task_name = "dataset_download"
    user = None
    dataset = None
    temp_zip = None

    try:
        # Validate the request
        error_result, user, dataset = _validate_dataset_download_request(
            dataset_uuid, user_id
        )
        if error_result:
            if user and dataset:
                _send_download_error_email(user, dataset, error_result["message"])
            return error_result

        assert user is not None
        assert dataset is not None

        # Check user lock
        error_result = _check_user_lock(user_id, task_name, user, dataset)
        if error_result:
            return error_result

        # Acquire lock
        error_result = _acquire_user_lock(user_id, task_name, user, dataset)
        if error_result:
            return error_result

        logger.info("Acquired lock for user %s, starting dataset download", user_id)

        # Get dataset files
        all_files = _get_dataset_files(user, dataset)

        # Process files and create zip
        error_result, zip_file_path, total_size, files_processed, temp_zip = (
            _process_dataset_files(all_files, dataset, user)
        )
        if error_result:
            return error_result

        assert temp_zip is not None

        subject = f"Your dataset '{dataset.name}' is ready for download"
        context = {
            "dataset_name": dataset.name,
            "download_url": temp_zip.download_url,
            "file_size": temp_zip.file_size,
            "files_count": temp_zip.files_processed,
            "expires_at": temp_zip.expires_at,
        }

        # Send email
        send_email(
            subject=subject,
            recipient_list=[user.email],
            plain_template="emails/dataset_download_ready.txt",
            html_template="emails/dataset_download_ready.html",
            context=context,
        )

        logger.info(
            "Successfully sent dataset download email for %s to %s",
            dataset.uuid,
            user.email,
        )

    except (OSError, ValueError) as e:
        logger.exception(
            "Unexpected error in send_dataset_files_email for dataset %s", dataset_uuid
        )
        error_message = f"An unexpected error occurred: {e!s}"
        if user and dataset:
            _send_error_email(user, dataset, error_message)
        return {
            "status": "error",
            "message": error_message,
            "dataset_uuid": dataset_uuid,
            "user_id": user_id,
        }
    else:
        return {
            "status": "success",
            "message": "Dataset files email sent successfully",
            "dataset_uuid": dataset_uuid,
            "files_processed": temp_zip.files_processed if temp_zip else 0,
            "temp_zip_uuid": temp_zip.uuid if temp_zip else None,
        }
    finally:
        if user_id is not None:
            release_user_lock(user_id, task_name)
            logger.info("Released lock for user %s", user_id)


def create_zip_from_files(files: list[File], zip_name: str) -> tuple[str, int, int]:
    """
    Create a zip file from a list of files on disk in a persistent location.

    Args:
        files: List of File model instances to include in the zip
        zip_name: Name for the zip file (default: "download.zip")

    Returns:
        tuple: (zip_file_path, total_size, files_processed)

    Raises:
        OSError: If there's an error creating the zip file
        ValueError: If there's an error processing files
    """
    # Create persistent zip file in media directory
    media_root = Path(settings.MEDIA_ROOT)
    temp_zips_dir = media_root / "temp_zips"
    # Ensure the directory exists
    temp_zips_dir.mkdir(parents=True, exist_ok=True)

    # Create a unique filename to avoid conflicts
    unique_id = str(uuid.uuid4())
    zip_filename = f"{unique_id}_{zip_name}"
    zip_file_path = temp_zips_dir / zip_filename

    total_size = 0
    files_processed = 0

    with zipfile.ZipFile(zip_file_path, "w", zipfile.ZIP_DEFLATED) as zip_file:
        for file_obj in files:
            try:
                # Download file content
                file_content = download_file(file_obj)

                # Create a safe filename for the zip
                base_path = sanitize_path_rel_to_user("/", user=file_obj.owner)
                if base_path is not None:
                    # remove the base path from the file_obj.directory
                    rel_path = Path(file_obj.directory).relative_to(base_path)
                    safe_filename = f"{rel_path}/{file_obj.name}"
                else:
                    safe_filename = file_obj.name

                # Add file to zip
                zip_file.writestr(safe_filename, file_content)
                total_size += len(file_content)
                files_processed += 1

                logger.info(
                    "Added file %s to zip (%d bytes)",
                    file_obj.name,
                    len(file_content),
                )

            except (OSError, ValueError):
                logger.exception("Failed to process file %s", file_obj.name)
                # Continue with other files
                continue

    return str(zip_file_path), total_size, files_processed


@shared_task
def cleanup_expired_temp_zips() -> dict:
    """
    Celery task to clean up expired temporary zip files.

    Returns:
        dict: Task result with cleanup statistics
    """
    try:
        # Get expired files that haven't been soft deleted yet
        expired_files = TemporaryZipFile.objects.filter(
            expires_at__lt=datetime.datetime.now(datetime.UTC),
            is_deleted=False,
        )
        count = expired_files.count()

        if count == 0:
            logger.info("No expired temporary zip files to clean up")
            return {
                "status": "success",
                "message": "No expired files found",
                "deleted_count": 0,
                "failed_count": 0,
            }

        logger.info("Cleaning up %d expired temporary zip files", count)

        deleted_count = 0
        failed_count = 0

        for temp_zip in expired_files:
            try:
                # Delete the file from disk
                temp_zip.delete_file()
                deleted_count += 1
                logger.info("Soft deleted expired file: %s", temp_zip.filename)
            except (OSError, ValueError) as e:
                failed_count += 1
                logger.exception("Failed to delete %s: %s", temp_zip.filename, e)

        logger.info(
            "Cleanup complete: %s deleted, %s failed", deleted_count, failed_count
        )

    except (OSError, ValueError) as e:
        logger.exception("Error in cleanup_expired_temp_zips")
        return {
            "status": "error",
            "message": f"Cleanup failed: {e}",
            "deleted_count": 0,
            "failed_count": 0,
        }
    else:
        return {
            "status": "success",
            "message": (
                f"Cleanup complete: {deleted_count} deleted, {failed_count} failed"
            ),
            "deleted_count": deleted_count,
            "failed_count": failed_count,
        }


def get_user_task_status(user_id: str, task_name: str) -> dict:
    """
    Get detailed status information about a user's task.

    Args:
        user_id: The user's ID
        task_name: Name of the task

    Returns:
        dict: Status information including lock status and timestamp
    """
    redis_client = get_redis_client()
    lock_key = f"user_lock:{user_id}:{task_name}"

    try:
        if redis_client.exists(lock_key):
            lock_timestamp = redis_client.get(lock_key)
            ttl = redis_client.ttl(lock_key)

            # Handle potential None values
            timestamp_str = None
            if lock_timestamp:
                try:
                    timestamp_str = lock_timestamp.decode("utf-8")
                except (AttributeError, UnicodeDecodeError):
                    timestamp_str = str(lock_timestamp)

            ttl_value = 0
            if ttl is not None:
                try:
                    ttl_value = max(0, int(ttl))
                except (ValueError, TypeError):
                    ttl_value = 0

            return {
                "is_locked": True,
                "lock_timestamp": timestamp_str,
                "ttl_seconds": ttl_value,
                "task_name": task_name,
                "user_id": user_id,
            }

        return {  # noqa: TRY300
            "is_locked": False,
            "lock_timestamp": None,
            "ttl_seconds": 0,
            "task_name": task_name,
            "user_id": user_id,
        }
    except (redis.RedisError, ConnectionError) as e:
        logger.error(f"Error getting task status for user {user_id}: {e}")
        return {
            "is_locked": False,
            "lock_timestamp": None,
            "ttl_seconds": 0,
            "task_name": task_name,
            "user_id": user_id,
        }


@shared_task
<<<<<<< HEAD
def send_capture_files_email(capture_uuid: str, user_id: str) -> dict:
    """
    Celery task to create a zip file of capture files and send it via email.

    Args:
        capture_uuid: UUID of the capture to process
        user_id: ID of the user requesting the download

    Returns:
        dict: Task result with status and details
    """
    # Initialize variables that might be used in finally block
    task_name = "capture_download"

    try:
        # Validate the request
        error_result, user, capture = _validate_capture_download_request(
            capture_uuid, user_id
        )
        if error_result:
            return error_result

        # At this point, user and capture are guaranteed to be not None
        assert user is not None
        assert capture is not None

        # Check if user already has a running task
        if is_user_locked(user_id, task_name):
            logger.warning(
                "User %s already has a capture download task running", user_id
            )
            return {
                "status": "error",
                "message": (
                    "You already have a capture download in progress. "
                    "Please wait for it to complete."
                ),
                "capture_uuid": capture_uuid,
                "user_id": user_id,
            }

        # Try to acquire lock for this user
        if not acquire_user_lock(user_id, task_name):
            logger.warning("Failed to acquire lock for user %s", user_id)
            return {
                "status": "error",
                "message": "Unable to start download. Please try again in a moment.",
                "capture_uuid": capture_uuid,
                "user_id": user_id,
            }

        logger.info("Acquired lock for user %s, starting capture download", user_id)

        # Get all files for the capture
        files = capture.files.filter(
            is_deleted=False,
            owner=user,
        )

        if not files:
            logger.warning("No files found for capture %s", capture_uuid)
            return {
                "status": "error",
                "message": "No files found in capture",
                "capture_uuid": capture_uuid,
                "total_size": 0,
            }

        safe_capture_name = (capture.name or "capture").replace(" ", "_")
        zip_filename = f"capture_{safe_capture_name}_{capture_uuid}.zip"

        # Create zip file using the generic function
        zip_file_path, total_size, files_processed = create_zip_from_files(
            files, zip_filename
        )

        if files_processed == 0:
            logger.warning("No files were processed for capture %s", capture_uuid)
            return {
                "status": "error",
                "message": "No files could be processed",
                "capture_uuid": capture_uuid,
                "total_size": 0,
            }

        temp_zip = TemporaryZipFile.objects.create(
            file_path=zip_file_path,
            filename=zip_filename,
            file_size=total_size,
            files_processed=files_processed,
            owner=user,
        )

        # Send email with download link
        capture_display_name = capture.name or f"Capture {capture_uuid}"
        subject = f"Your capture '{capture_display_name}' is ready for download"

        # Create email context
        context = {
            "capture_name": capture_display_name,
            "download_url": temp_zip.download_url,
            "file_size": total_size,
            "files_count": files_processed,
            "expires_at": temp_zip.expires_at,
        }

        # Render email template
        html_message = render_to_string("emails/capture_download_ready.html", context)
        plain_message = render_to_string("emails/capture_download_ready.txt", context)

        user_email = user.email

        # Send email
        send_mail(
            subject=subject,
            message=plain_message,
            from_email=settings.DEFAULT_FROM_EMAIL,
            recipient_list=[user_email],
            html_message=html_message,
        )

        logger.info(
            "Successfully sent capture download email for %s to %s",
            capture_uuid,
            user_email,
        )

        return {
            "status": "success",
            "message": "Capture files email sent successfully",
            "capture_uuid": capture_uuid,
            "files_processed": files_processed,
            "temp_zip_uuid": temp_zip.uuid,
        }

    finally:
        # Always release the lock, even if there was an error
        if user_id is not None:
            release_user_lock(user_id, task_name)
            logger.info("Released lock for user %s", user_id)


def _validate_capture_download_request(
    capture_uuid: str, user_id: str
) -> tuple[dict | None, User | None, Capture | None]:
    """
    Validate capture download request parameters.

    Args:
        capture_uuid: UUID of the capture to download
        user_id: ID of the user requesting the download

    Returns:
        tuple: (error_result, user, capture) where error_result is None if valid
    """
    # Validate user
    try:
        user = User.objects.get(id=user_id)
    except User.DoesNotExist:
        logger.warning("User %s not found for capture download", user_id)
        return (
            {
                "status": "error",
                "message": "User not found",
                "capture_uuid": capture_uuid,
                "user_id": user_id,
            },
            None,
            None,
        )

    # Validate capture
    try:
        capture = Capture.objects.get(
            uuid=capture_uuid,
            owner=user,
            is_deleted=False,
        )
    except Capture.DoesNotExist:
        logger.warning(
            "Capture %s not found or not owned by user %s",
            capture_uuid,
            user_id,
        )
        return (
            {
                "status": "error",
                "message": "Capture not found or access denied",
                "capture_uuid": capture_uuid,
                "user_id": user_id,
            },
            None,
            None,
        )

    return None, user, capture
=======
def notify_shared_users(
    item_uuid: str,
    item_type: ItemType,
    user_emails: list[str],
    *,
    notify: bool = True,
    message: str | None = None,
):
    """
    Celery task to notify users when an item is shared with them.
    Args:
        item_uuid: UUID of the shared item
        item_type: Type of item (e.g., "dataset", "capture")
        user_emails: List of user emails to notify
        notify: Whether to send notification emails
        message: Optional custom message to include
    """
    if not notify or not user_emails:
        return "No notifications sent."

        # Map item types to their corresponding models
    item_models = {
        "dataset": Dataset,
        "capture": Capture,
    }

    if item_type not in item_models:
        return f"Invalid item type: {item_type}"

    model_class = item_models[item_type]

    try:
        item = model_class.objects.get(uuid=item_uuid)
        item_name = getattr(item, "name", str(item))
    except model_class.DoesNotExist:
        return f"{item_type.capitalize()} {item_uuid} does not exist."

    subject = f"A {item_type} has been shared with you: {item_name}"

    for email in user_emails:
        # Use HTTPS if available, otherwise HTTP
        protocol = "https" if settings.USE_HTTPS else "http"
        site_url = f"{protocol}://{settings.SITE_DOMAIN}"

        if message:
            body = (
                f"You have been granted access to the {item_type} '{item_name}'.\n\n"
                f"Message from the owner:\n{message}\n\n"
                f"View your shared {item_type}s: {site_url}/users/{item_type.lower()}s/"
            )
        else:
            body = (
                f"You have been granted access to the {item_type} '{item_name}'.\n\n"
                f"View your shared {item_type}s: {site_url}/users/{item_type.lower()}s/"
            )

        send_email(
            subject=subject,
            recipient_list=[email],
            plain_message=body,
        )

    return f"Notified {len(user_emails)} users about shared {item_type} {item_uuid}."
>>>>>>> ada3ab48
<|MERGE_RESOLUTION|>--- conflicted
+++ resolved
@@ -25,6 +25,7 @@
 def get_redis_client() -> Redis:
     """Get Redis client for locking."""
     return Redis.from_url(settings.CELERY_BROKER_URL)
+
 
 def send_email(
     subject,
@@ -179,7 +180,9 @@
         return f"Test email sent to {email_address}"
 
 
-def _send_download_error_email(user: User, dataset: Dataset, error_message: str) -> None:
+def _send_download_error_email(
+    user: User, dataset: Dataset, error_message: str
+) -> None:
     """
     Send an error email to the user when dataset download fails.
 
@@ -222,6 +225,7 @@
             user.id,
             e,
         )
+
 
 def _validate_dataset_download_request(
     dataset_uuid: str, user_id: str
@@ -487,7 +491,7 @@
         )
         error_message = f"An unexpected error occurred: {e!s}"
         if user and dataset:
-            _send_error_email(user, dataset, error_message)
+            _send_download_error_email(user, dataset, error_message)
         return {
             "status": "error",
             "message": error_message,
@@ -695,7 +699,6 @@
 
 
 @shared_task
-<<<<<<< HEAD
 def send_capture_files_email(capture_uuid: str, user_id: str) -> dict:
     """
     Celery task to create a zip file of capture files and send it via email.
@@ -892,7 +895,8 @@
         )
 
     return None, user, capture
-=======
+
+
 def notify_shared_users(
     item_uuid: str,
     item_type: ItemType,
@@ -955,5 +959,4 @@
             plain_message=body,
         )
 
-    return f"Notified {len(user_emails)} users about shared {item_type} {item_uuid}."
->>>>>>> ada3ab48
+    return f"Notified {len(user_emails)} users about shared {item_type} {item_uuid}."