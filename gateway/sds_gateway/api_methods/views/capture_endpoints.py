import json
import tempfile
import uuid
from pathlib import Path
from typing import Any
from typing import cast

from django.db import transaction
from django.db.models import QuerySet
from django.http import FileResponse
from django.shortcuts import get_object_or_404
from drf_spectacular.types import OpenApiTypes
from drf_spectacular.utils import OpenApiExample
from drf_spectacular.utils import OpenApiParameter
from drf_spectacular.utils import OpenApiResponse
from drf_spectacular.utils import extend_schema
from loguru import logger as log
from opensearchpy import exceptions as os_exceptions
from rest_framework import status
from rest_framework import viewsets
from rest_framework.authentication import SessionAuthentication
from rest_framework.decorators import action
from rest_framework.pagination import PageNumberPagination
from rest_framework.permissions import IsAuthenticated
from rest_framework.request import Request
from rest_framework.response import Response

import sds_gateway.api_methods.utils.swagger_example_schema as example_schema
from sds_gateway.api_methods.authentication import APIKeyAuthentication
from sds_gateway.api_methods.helpers.extract_drf_metadata import (
    validate_metadata_by_channel,
)
from sds_gateway.api_methods.helpers.index_handling import UnknownIndexError
from sds_gateway.api_methods.helpers.index_handling import index_capture_metadata
from sds_gateway.api_methods.helpers.reconstruct_file_tree import find_rh_metadata_file
from sds_gateway.api_methods.helpers.reconstruct_file_tree import reconstruct_tree
from sds_gateway.api_methods.helpers.rh_schema_generator import load_rh_file
from sds_gateway.api_methods.helpers.search_captures import get_composite_captures
from sds_gateway.api_methods.helpers.search_captures import search_captures
from sds_gateway.api_methods.models import Capture
from sds_gateway.api_methods.models import CaptureType
from sds_gateway.api_methods.serializers.capture_serializers import CaptureGetSerializer
from sds_gateway.api_methods.serializers.capture_serializers import (
    CapturePostSerializer,
)
from sds_gateway.api_methods.serializers.capture_serializers import (
    PostProcessedDataSerializer,
)
from sds_gateway.api_methods.serializers.capture_serializers import (
    serialize_capture_or_composite,
)
from sds_gateway.api_methods.tasks import start_capture_post_processing
from sds_gateway.api_methods.utils.metadata_schemas import infer_index_name
from sds_gateway.api_methods.utils.opensearch_client import get_opensearch_client
from sds_gateway.api_methods.views.file_endpoints import sanitize_path_rel_to_user
from sds_gateway.users.models import User

MAX_CAPTURE_NAME_LENGTH = 255  # Maximum length for capture names


class CapturePagination(PageNumberPagination):
    page_size = 30
    page_size_query_param = "page_size"
    max_page_size = 100


class CaptureViewSet(viewsets.ViewSet):
    authentication_classes = [SessionAuthentication, APIKeyAuthentication]
    permission_classes = [IsAuthenticated]

    def _validate_and_index_metadata(
        self,
        capture: Capture,
        data_path: Path,
        drf_channel: str | None = None,
    ) -> None:
        """Validate and index metadata for a capture.

        Args:
            capture:        The capture to validate and index metadata for
            data_path:      Path to directory containing metadata or metadata file
            drf_channel:    Channel name for DigitalRF captures
        Raises:
            ValueError:     If metadata is invalid or not found
        """
        capture_props: dict[str, Any] = {}

        # validate the metadata
        match cap_type := capture.capture_type:
            case CaptureType.DigitalRF:
                if drf_channel:
                    capture_props = validate_metadata_by_channel(
                        data_path=data_path,
                        channel_name=drf_channel,
                    )
                else:
                    msg = "Channel is required for Digital-RF captures"
                    log.warning(msg)
                    raise ValueError(msg)
            case CaptureType.RadioHound:
                rh_metadata_file = find_rh_metadata_file(data_path)
                rh_data = load_rh_file(rh_metadata_file)
                capture_props = rh_data.model_dump(mode="json")
            case _:
                msg = f"Unrecognized capture type '{cap_type}'"
                log.warning(msg)
                raise ValueError(msg)

        # index the capture properties
        if capture_props:
            index_capture_metadata(
                capture=capture,
                capture_props=capture_props,
            )
        else:
            msg = f"No metadata found for capture '{capture.uuid}'"
            log.warning(msg)
            raise ValueError(msg)

    def ingest_capture(
        self,
        capture: Capture,
        *,
        drf_channel: str | None,
        requester: User,
        rh_scan_group: uuid.UUID | None,
        top_level_dir: Path,
    ) -> None:
        """Ingest or update a capture by handling files and metadata.

        This function can be used for both creating new captures
        and updating existing ones.

        Args:
            capture:        The capture to ingest or update
            drf_channel:    Channel name for DigitalRF captures
            requester:      The user making the request
            rh_scan_group:  Optional scan group UUID for RH captures
            top_level_dir:  Path to directory containing files to connect to capture
        """
        # check if the top level directory was passed
        if not top_level_dir:
            msg = "No top level directory provided for capture ingestion"
            log.warning(msg)
            raise ValueError(msg)

        # normalize top level directory under user
        user_file_prefix = f"/files/{requester.email!s}"
        if not str(top_level_dir).startswith(user_file_prefix):
            top_level_dir = Path(f"{user_file_prefix!s}{top_level_dir!s}")

        with tempfile.TemporaryDirectory() as temp_dir:
            # reconstruct the file tree in a temporary directory
            tmp_dir_path, files_to_connect = reconstruct_tree(
                target_dir=Path(temp_dir),
                virtual_top_dir=top_level_dir,
                owner=requester,
                capture_type=capture.capture_type,
                drf_channel=drf_channel,
                rh_scan_group=rh_scan_group,
                verbose=False,
            )

            # try to validate and index metadata before connecting files
            self._validate_and_index_metadata(
                capture=capture,
                data_path=tmp_dir_path,
                drf_channel=drf_channel,
            )

            # disconnect files that are no longer in the capture
            for cur_file in capture.files.all():
                if cur_file not in files_to_connect:
                    cur_file.capture = None
                    cur_file.save()

            # connect the files to the capture
            for cur_file in files_to_connect:
                cur_file.capture = capture
                cur_file.save()

            if not files_to_connect:
                msg = (
                    f"No files found for capture '{capture.uuid}' at '{top_level_dir}'"
                )
                log.warning(msg)
            else:
                log.info(
                    f"Connected {len(files_to_connect)} "
                    f"files to capture '{capture.uuid}'",
                )

    def _trigger_post_processing(self, capture: Capture) -> None:
        """Trigger post-processing for a DigitalRF capture after OpenSearch indexing.

        Args:
            capture: The capture to trigger post-processing for
        """
        if capture.capture_type != CaptureType.DigitalRF:
            return

        log.info(f"Triggering post-processing for DigitalRF capture: {capture.uuid}")

        try:
            # Use the Celery task for post-processing to ensure proper async execution
            # Launch the post-processing task asynchronously
            result = start_capture_post_processing.delay(
                str(capture.uuid), ["waterfall"]
            )
            log.info(
                f"Launched post-processing task for capture {capture.uuid}, "
                f"task_id: {result.id}"
            )

        except Exception as e:  # noqa: BLE001
            log.error(
                f"Failed to launch post-processing task for capture {capture.uuid}: {e}"
            )

    @extend_schema(
        request=CapturePostSerializer,
        responses={
            201: CaptureGetSerializer,
            400: OpenApiResponse(description="Bad Request"),
            503: OpenApiResponse(description="OpenSearch service unavailable"),
        },
        examples=[
            OpenApiExample(
                "Example Capture Request",
                summary="Capture Request Body",
                value=example_schema.example_cap_creation_request,
                request_only=True,
            ),
            OpenApiExample(
                "Example Capture Response",
                summary="Capture Response Body",
                value=example_schema.example_cap_creation_response,
                response_only=True,
            ),
        ],
        description=(
            "Create a capture object, connect files to the capture, "
            "and index its metadata."
        ),
        summary="Create Capture",
    )
    def _validate_create_request(
        self, request: Request
    ) -> tuple[Response | None, dict[str, Any] | None]:
        """Validate the create request and return response or validated data."""
        drf_channel = request.data.get("channel", None)
        rh_scan_group = request.data.get("scan_group", None)
        capture_type = request.data.get("capture_type", None)

        log.debug("POST request to create capture:")
        log.debug(f"\tcapture_type: '{capture_type}' {type(capture_type)}")
        log.debug(f"\tchannel: '{drf_channel}' {type(drf_channel)}")
        log.debug(f"\tscan_group: '{rh_scan_group}' {type(rh_scan_group)}")

        if capture_type is None:
            return Response(
                {"detail": "The `capture_type` field is required."},
                status=status.HTTP_400_BAD_REQUEST,
            ), None

        unsafe_top_level_dir = request.data.get("top_level_dir", "")
        requested_top_level_dir = sanitize_path_rel_to_user(
            unsafe_path=unsafe_top_level_dir,
            request=request,
        )
        if requested_top_level_dir is None:
            return Response(
                {"detail": "The provided `top_level_dir` is invalid."},
                status=status.HTTP_400_BAD_REQUEST,
            ), None

        if capture_type == "drf" and not drf_channel:
            return Response(
                {"detail": "The `channel` field is required for DigitalRF captures."},
                status=status.HTTP_400_BAD_REQUEST,
            ), None

        requester = cast("User", request.user)
        request_data = request.data.copy()
        # Convert string to CaptureType enum
        capture_type_enum = CaptureType(capture_type)
        request_data["index_name"] = infer_index_name(capture_type_enum)

        post_serializer = CapturePostSerializer(
            data=request_data,
            context={"request_user": request.user},
        )
        if not post_serializer.is_valid():
            errors = post_serializer.errors
            log.warning(f"Capture POST serializer errors: {errors}")
            return Response(
                {"detail": errors},
                status=status.HTTP_400_BAD_REQUEST,
            ), None

        capture_candidate: dict[str, Any] = post_serializer.validated_data

        try:
            _check_capture_creation_constraints(capture_candidate, owner=requester)
        except ValueError as err:
            msg = "One or more capture creation constraints violated:"
            for error in err.args[0].splitlines():
                msg += f"\n\t{error}"
            log.info(msg)
            return Response(
                {"detail": msg},
                status=status.HTTP_400_BAD_REQUEST,
<<<<<<< HEAD
            )

        capture = post_serializer.save()

        try:
            self.ingest_capture(
                capture=capture,
                drf_channel=drf_channel,
                rh_scan_group=rh_scan_group,
                requester=requester,
                top_level_dir=requested_top_level_dir,
            )

            # Use transaction.on_commit to ensure the task is queued after the
            # transaction is committed
            transaction.on_commit(lambda: self._trigger_post_processing(capture))

        except UnknownIndexError as e:
            user_msg = f"Unknown index: '{e}'. Try recreating this capture."
=======
            ), None

        return None, {
            "drf_channel": drf_channel,
            "rh_scan_group": rh_scan_group,
            "requested_top_level_dir": requested_top_level_dir,
            "requester": requester,
            "capture_candidate": capture_candidate,
        }

    def _handle_capture_creation_errors(
        self, capture: Capture, error: Exception
    ) -> Response:
        """Handle errors during capture creation and cleanup."""
        if isinstance(error, UnknownIndexError):
            user_msg = f"Unknown index: '{error}'. Try recreating this capture."
>>>>>>> 7af8cb1e
            server_msg = (
                f"Unknown index: '{error}'. Try running the init_indices "
                "subcommand if this is index should exist."
            )
            log.error(server_msg)
            # Transaction will automatically rollback, so no need to manually delete
            return Response({"detail": user_msg}, status=status.HTTP_400_BAD_REQUEST)
        if isinstance(error, ValueError):
            user_msg = f"Error handling metadata for capture '{capture.uuid}': {error}"
            # Transaction will automatically rollback, so no need to manually delete
            return Response({"detail": user_msg}, status=status.HTTP_400_BAD_REQUEST)
        if isinstance(error, os_exceptions.ConnectionError):
            user_msg = f"Error connecting to OpenSearch: {error}"
            log.error(user_msg)
            # Transaction will automatically rollback, so no need to manually delete
            return Response(status=status.HTTP_503_SERVICE_UNAVAILABLE)
        # Re-raise unexpected errors
        raise error

    def create(self, request: Request) -> Response:
        """Create a capture object, connecting files and indexing the metadata."""
        # Validate request
        response, validated_data = self._validate_create_request(request)
        if response is not None:
            return response

        if validated_data is None:
            return Response(
                {"detail": "Validation failed but no specific error was returned."},
                status=status.HTTP_400_BAD_REQUEST,
            )

        drf_channel = validated_data["drf_channel"]
        rh_scan_group = validated_data["rh_scan_group"]
        requested_top_level_dir = validated_data["requested_top_level_dir"]
        requester = validated_data["requester"]

        # Create the capture within a transaction
        try:
            with transaction.atomic():
                post_serializer = CapturePostSerializer(
                    data=request.data.copy(),
                    context={"request_user": request.user},
                )
                post_serializer.is_valid()
                capture = post_serializer.save()

                self.ingest_capture(
                    capture=capture,
                    drf_channel=drf_channel,
                    rh_scan_group=rh_scan_group,
                    requester=requester,
                    top_level_dir=requested_top_level_dir,
                )

            # If we get here, the transaction was successful
            get_serializer = CaptureGetSerializer(capture)
            return Response(get_serializer.data, status=status.HTTP_201_CREATED)

        except (UnknownIndexError, ValueError, os_exceptions.ConnectionError) as e:
            # Transaction will auto-rollback, no manual deletion needed
            return self._handle_capture_creation_errors(capture, e)

    @extend_schema(
        parameters=[
            OpenApiParameter(
                name="id",
                description="Capture UUID",
                required=True,
                type=str,
                location=OpenApiParameter.PATH,
            ),
        ],
        responses={
            200: CaptureGetSerializer,
            404: OpenApiResponse(description="Not Found"),
        },
        examples=[
            OpenApiExample(
                "Example Capture Response",
                summary="Capture Response Body",
                value=example_schema.example_cap_creation_response,
                response_only=True,
            ),
        ],
        description="Retrieve a capture object and its indexed metadata.",
        summary="Retrieve Capture",
    )
    def retrieve(self, request: Request, pk: str | None = None) -> Response:
        if pk is None:
            return Response(
                {"detail": "Capture UUID is required."},
                status=status.HTTP_400_BAD_REQUEST,
            )
        target_capture = get_object_or_404(
            Capture,
            pk=pk,
            owner=request.user,
            is_deleted=False,
        )

        # Use composite capture serialization
        capture_data = serialize_capture_or_composite(
            target_capture, context={"request": request}
        )
        return Response(capture_data)

    def _validate_metadata_filters(
        self,
        metadata_filters_str: str | None,
    ) -> list[dict[str, Any]] | None:
        """Parse and validate metadata filters from request."""
        if not metadata_filters_str:
            return None

        try:
            metadata_filters = json.loads(metadata_filters_str)
            if not isinstance(metadata_filters, list):
                msg = "'metadata_filters' must be a list."
                log.warning(msg)
                raise TypeError(msg)
            return metadata_filters  # noqa: TRY300
        except json.JSONDecodeError as err:
            msg = "'metadata_filters' could not be parsed from request"
            log.warning(msg)
            raise ValueError(msg) from err

    def _paginate_captures(
        self,
        captures: QuerySet[Capture],
        request: Request,
    ) -> Response:
        """Paginate and serialize capture results."""
        paginator = CapturePagination()
        paginated_captures = paginator.paginate_queryset(captures, request=request)
        serializer = CaptureGetSerializer(paginated_captures, many=True)
        return paginator.get_paginated_response(serializer.data)

    def _paginate_composite_captures(
        self,
        captures: QuerySet[Capture],
        request: Request,
    ) -> Response:
        """Paginate and serialize composite capture results."""

        # Get composite captures
        composite_captures = get_composite_captures(captures)

        # Manual pagination for composite captures
        paginator = CapturePagination()
        page_size = cast("int", paginator.get_page_size(request))
        page_number = cast(
            "int",
            paginator.get_page_number(request, paginator=paginator),  # pyright: ignore[reportArgumentType]
        )

        start_index = (page_number - 1) * page_size
        end_index = start_index + page_size

        paginated_composites = composite_captures[start_index:end_index]

        # Create custom paginated response
        total_count = len(composite_captures)
        next_url = None
        previous_url = None

        if end_index < total_count:
            next_url = request.build_absolute_uri(
                f"{request.path}?page={page_number + 1}&page_size={page_size}"
            )

        if page_number > 1:
            previous_url = request.build_absolute_uri(
                f"{request.path}?page={page_number - 1}&page_size={page_size}"
            )

        return Response(
            {
                "count": total_count,
                "next": next_url,
                "previous": previous_url,
                "results": paginated_composites,
            }
        )

    @extend_schema(
        parameters=[
            OpenApiParameter(
                name="capture_type",
                type=OpenApiTypes.STR,
                location=OpenApiParameter.QUERY,
                required=False,
                description="Type of capture to filter by (e.g. 'drf')",
            ),
            OpenApiParameter(
                name="metadata_filters",
                type=OpenApiTypes.OBJECT,
                location=OpenApiParameter.QUERY,
                required=False,
                description="Metadata filters to apply to the search",
            ),
            OpenApiParameter(
                name="page",
                type=OpenApiTypes.INT,
                location=OpenApiParameter.QUERY,
                required=False,
                description="Page number for pagination.",
                default=1,
            ),
            OpenApiParameter(
                name="page_size",
                type=OpenApiTypes.INT,
                location=OpenApiParameter.QUERY,
                required=False,
                description="Number of items per page.",
                default=CapturePagination.page_size,
            ),
        ],
        responses={
            200: CaptureGetSerializer,
            404: OpenApiResponse(description="Not Found"),
            503: OpenApiResponse(description="OpenSearch service unavailable"),
            400: OpenApiResponse(description="Bad Request"),
        },
        examples=[
            OpenApiExample(
                "Example Capture List Request",
                summary="Capture List Request Body",
                value=example_schema.capture_list_request_example_schema,
                request_only=True,
            ),
            OpenApiExample(
                "Example Capture List Response",
                summary="Capture List Response Body",
                value=example_schema.capture_list_response_example_schema,
                response_only=True,
            ),
        ],
        description="List captures with optional metadata filtering.",
        summary="List Captures",
    )
    def list(self, request: Request) -> Response:
        """List captures with optional metadata filtering."""
        capture_type_raw = request.GET.get("capture_type", None)

        try:
            capture_type = CaptureType(capture_type_raw) if capture_type_raw else None
            metadata_filters = self._validate_metadata_filters(
                request.GET.get("metadata_filters"),
            )
            captures = search_captures(
                capture_type=capture_type,
                metadata_filters=metadata_filters,
                owner=cast("User", request.user),
            )
            return self._paginate_composite_captures(captures=captures, request=request)
        except (ValueError, TypeError) as err:
            return Response(
                {"detail": str(err)},
                status=status.HTTP_400_BAD_REQUEST,
            )
        except os_exceptions.ConnectionError as err:
            try:
                log.exception(err)
            except Exception:  # noqa: BLE001
                # used in tests when mocking this exception
                log.error("OpenSearch connection error")
            return Response(
                {"detail": "Internal service unavailable"},
                status=status.HTTP_503_SERVICE_UNAVAILABLE,
            )
        except (
            os_exceptions.RequestError,
            os_exceptions.OpenSearchException,
        ) as err:
            try:
                log.exception(err)
            except Exception:  # noqa: BLE001
                # used in tests when mocking this exception
                log.error(str(err))
            return Response(
                {"detail": "Internal server error"},
                status=status.HTTP_500_INTERNAL_SERVER_ERROR,
            )

    @extend_schema(
        parameters=[
            OpenApiParameter(
                name="id",
                description="Capture UUID",
                required=True,
                type=str,
                location=OpenApiParameter.PATH,
            ),
        ],
        request=CapturePostSerializer,
        responses={
            200: CaptureGetSerializer,
            400: OpenApiResponse(description="Bad Request"),
            404: OpenApiResponse(description="Not Found"),
            503: OpenApiResponse(description="OpenSearch service unavailable"),
        },
        description=(
            "Update a capture by adding files and re-indexing metadata. "
            "Uses the top_level_dir attribute to connect files to the capture and "
            "re-index metadata file to capture changes to the capture properties."
        ),
        summary="Update Capture",
    )
    def update(self, request: Request, pk: str | None = None) -> Response:
        """Update a capture by adding files or re-indexing metadata."""
        if pk is None:
            return Response(
                {"detail": "Capture UUID is required."},
                status=status.HTTP_400_BAD_REQUEST,
            )

        owner = cast("User", request.user)
        target_capture = get_object_or_404(
            Capture,
            pk=pk,
            owner=owner,
            is_deleted=False,
        )

        requested_top_level_dir = sanitize_path_rel_to_user(
            unsafe_path=target_capture.top_level_dir,
            user=owner,
        )
        if requested_top_level_dir is None:
            return Response(
                {"detail": "Invalid capture"},
                status=status.HTTP_400_BAD_REQUEST,
            )

        try:
            self.ingest_capture(
                capture=target_capture,
                drf_channel=target_capture.channel,
                rh_scan_group=target_capture.scan_group,
                requester=owner,
                top_level_dir=requested_top_level_dir,
            )

            # Trigger post-processing for DigitalRF captures after OpenSearch indexing
            # is complete
            if target_capture.capture_type == CaptureType.DigitalRF:
                # Use transaction.on_commit to ensure the task is queued after the
                # transaction is committed
                transaction.on_commit(
                    lambda: self._trigger_post_processing(target_capture)
                )

        except UnknownIndexError as e:
            user_msg = f"Unknown index: '{e}'. Try recreating this capture."
            server_msg = (
                f"Unknown index: '{e}'. Try running the init_indices "
                "subcommand if this is index should exist."
            )
            log.error(server_msg)
            return Response({"detail": user_msg}, status=status.HTTP_400_BAD_REQUEST)
        except ValueError as e:
            msg = f"Error handling metadata for capture '{target_capture.uuid}': {e}"
            return Response({"detail": msg}, status=status.HTTP_400_BAD_REQUEST)
        except os_exceptions.ConnectionError as e:
            msg = f"Error connecting to OpenSearch: {e}"
            log.error(msg)
            return Response(status=status.HTTP_503_SERVICE_UNAVAILABLE)

        # Return updated capture
        serializer = CaptureGetSerializer(target_capture)
        return Response(serializer.data)

    @extend_schema(
        parameters=[
            OpenApiParameter(
                name="id",
                description="Capture UUID",
                required=True,
                type=str,
                location=OpenApiParameter.PATH,
            ),
        ],
        request={
            "application/json": {
                "type": "object",
                "properties": {
                    "name": {
                        "type": "string",
                        "description": "New name for the capture",
                        "maxLength": 255,
                    }
                },
                "required": ["name"],
            }
        },
        responses={
            200: CaptureGetSerializer,
            400: OpenApiResponse(description="Bad Request"),
            404: OpenApiResponse(description="Not Found"),
        },
        description="Update the name of a capture.",
        summary="Update Capture Name",
    )
    def partial_update(self, request: Request, pk: str | None = None) -> Response:
        """Update the name of a capture."""
        if pk is None:
            return Response(
                {"detail": "Capture UUID is required."},
                status=status.HTTP_400_BAD_REQUEST,
            )

        target_capture = get_object_or_404(
            Capture,
            pk=pk,
            owner=request.user,
            is_deleted=False,
        )

        # Get the new name from request data
        new_name = request.data.get("name")
        if not new_name:
            return Response(
                {"detail": "Name field is required."},
                status=status.HTTP_400_BAD_REQUEST,
            )

        if len(new_name) > MAX_CAPTURE_NAME_LENGTH:
            return Response(
                {
                    "detail": (
                        f"Name must be {MAX_CAPTURE_NAME_LENGTH} characters or less."
                    )
                },
                status=status.HTTP_400_BAD_REQUEST,
            )

        # Update the name
        target_capture.name = new_name.strip()
        target_capture.save(update_fields=["name"])

        # Return updated capture
        serializer = CaptureGetSerializer(target_capture)
        return Response(serializer.data)

    @extend_schema(
        parameters=[
            OpenApiParameter(
                name="id",
                description="Capture UUID",
                required=True,
                type=str,
                location=OpenApiParameter.PATH,
            ),
        ],
        responses={
            204: OpenApiResponse(description="No Content"),
            404: OpenApiResponse(description="Not Found"),
        },
        description="Delete a capture on the server.",
        summary="Delete Capture",
    )
    def destroy(self, request: Request, pk: str | None = None) -> Response:
        """Delete a capture on the server."""
        if pk is None:
            return Response(
                {"detail": "Capture UUID is required."},
                status=status.HTTP_400_BAD_REQUEST,
            )
        target_capture = get_object_or_404(
            Capture,
            pk=pk,
            owner=request.user,
            is_deleted=False,
        )
        target_capture.soft_delete()

        # set these properties on OpenSearch document
        opensearch_client = get_opensearch_client()
        try:
            opensearch_client.update(
                index=target_capture.index_name,
                id=target_capture.uuid,
                body={
                    "doc": {
                        "is_deleted": target_capture.is_deleted,
                        "deleted_at": target_capture.deleted_at,
                    },
                },
            )
        except os_exceptions.NotFoundError:
            log.info(
                f"OpenSearch document for capture '{target_capture.uuid}' "
                "not found during soft delete: ignoring missing document.",
            )

        # return status for soft deletion
        return Response(status=status.HTTP_204_NO_CONTENT)

    @action(detail=True, methods=["get"])
    @extend_schema(
        summary="Get post-processing status",
        description="Get the status of post-processing for a capture",
        responses={
            200: OpenApiResponse(
                description="Post-processing status",
                examples=[
                    OpenApiExample(
                        "Success",
                        value={
                            "capture_uuid": "123e4567-e89b-12d3-a456-426614174000",
                            "post_processed_data": [
                                {
                                    "id": 1,
                                    "processing_type": "waterfall",
                                    "processing_status": "completed",
                                    "processed_at": "2024-01-01T12:00:00Z",
                                    "is_ready": True,
                                }
                            ],
                        },
                    )
                ],
            ),
            404: OpenApiResponse(description="Capture not found"),
        },
    )
    def post_processing_status(self, request, pk=None):
        """Get post-processing status for a capture."""
        try:
            capture = get_object_or_404(
                Capture,
                pk=pk,
                owner=request.user,
                is_deleted=False,
            )

            # Get all post-processed data for this capture
            processed_data = capture.post_processed_data.all().order_by(
                "processing_type", "-created_at"
            )

            return Response(
                {
                    "capture_uuid": str(capture.uuid),
                    "post_processed_data": PostProcessedDataSerializer(
                        processed_data, many=True
                    ).data,
                },
                status=status.HTTP_200_OK,
            )

        except Capture.DoesNotExist:
            return Response(
                {"error": "Capture not found"},
                status=status.HTTP_404_NOT_FOUND,
            )

    @action(detail=True, methods=["get"])
    @extend_schema(
        parameters=[
            OpenApiParameter(
                name="processing_type",
                description=(
                    "Type of post-processed data to download (e.g., 'waterfall')"
                ),
                required=True,
                type=str,
                location=OpenApiParameter.QUERY,
            ),
        ],
        responses={
            200: OpenApiResponse(description="Post-processed data file"),
            400: OpenApiResponse(description="Bad Request"),
            404: OpenApiResponse(
                description="Capture or post-processed data not found"
            ),
        },
        summary="Download post-processed data",
        description="Download a post-processed data file for a capture",
    )
    def download_post_processed_data(self, request, pk=None):
        """Download post-processed data file for a capture."""
        try:
            capture = get_object_or_404(
                Capture,
                pk=pk,
                owner=request.user,
                is_deleted=False,
            )
            processing_type = request.query_params.get("processing_type")

            if not processing_type:
                return Response(
                    {"error": "processing_type parameter is required"},
                    status=status.HTTP_400_BAD_REQUEST,
                )

            # Get the most recent post-processed data for this capture and
            # processing type
            processed_data = (
                capture.post_processed_data.filter(
                    processing_type=processing_type,
                    processing_status="completed",
                )
                .order_by("-created_at")
                .first()
            )

            if not processed_data:
                return Response(
                    {
                        "error": (
                            f"No completed {processing_type} data found for this "
                            "capture"
                        )
                    },
                    status=status.HTTP_404_NOT_FOUND,
                )

            if not processed_data.data_file:
                return Response(
                    {
                        "error": (
                            f"Post-processed data file not found for {processing_type}"
                        )
                    },
                    status=status.HTTP_404_NOT_FOUND,
                )

            # Return the file as a download response
            response = FileResponse(
                processed_data.data_file, content_type="application/octet-stream"
            )
            response["Content-Disposition"] = (
                f'attachment; filename="{processed_data.data_file.name.split("/")[-1]}"'
            )
            return response  # noqa: TRY300

        except Capture.DoesNotExist:
            return Response(
                {"error": "Capture not found"},
                status=status.HTTP_404_NOT_FOUND,
            )

    @extend_schema(
        parameters=[
            OpenApiParameter(
                name="processing_type",
                type=OpenApiTypes.STR,
                location=OpenApiParameter.QUERY,
                required=True,
                description="Type of post-processing (e.g., 'waterfall')",
            ),
        ],
        responses={
            200: OpenApiResponse(description="Post-processed data metadata"),
            400: OpenApiResponse(description="Bad Request"),
            404: OpenApiResponse(
                description="Capture or post-processed data not found"
            ),
        },
        summary="Get post-processed data metadata",
        description="Get metadata for post-processed data",
    )
    @action(detail=True, methods=["get"])
    def get_post_processed_metadata(self, request, pk=None):
        """Get metadata for post-processed data."""
        try:
            capture = get_object_or_404(
                Capture,
                pk=pk,
                owner=request.user,
                is_deleted=False,
            )
            processing_type = request.query_params.get("processing_type")

            if not processing_type:
                return Response(
                    {"error": "processing_type parameter is required"},
                    status=status.HTTP_400_BAD_REQUEST,
                )

            # Get the most recent post-processed data for this capture and
            # processing type
            processed_data = (
                capture.post_processed_data.filter(
                    processing_type=processing_type,
                    processing_status="completed",
                )
                .order_by("-created_at")
                .first()
            )

            if not processed_data:
                return Response(
                    {
                        "error": (
                            f"No completed {processing_type} data found for this "
                            f"capture"
                        )
                    },
                    status=status.HTTP_404_NOT_FOUND,
                )

            # Return the metadata
            return Response(
                {
                    "metadata": processed_data.metadata,
                    "processing_type": processed_data.processing_type,
                    "created_at": processed_data.created_at,
                    "processing_parameters": processed_data.processing_parameters,
                }
            )

        except Capture.DoesNotExist:
            return Response(
                {"error": "Capture not found"},
                status=status.HTTP_404_NOT_FOUND,
            )


def _check_capture_creation_constraints(
    capture_candidate: dict[str, Any],
    owner: User,
) -> None:
    """Check constraints for capture creation. Raise ValueError if any are violated.

    The serializer validation (`is_valid()`) doesn't have the context of which operation
        is being performed (create or update), so we're checking these constraints
        below for capture creations.

    Args:
        capture_candidate:  The capture dict after serializer's validation
                            (`serializer.validated_data`) to check constraints against.
    Raises:
        ValueError:         If any of the constraints are violated.
        AssertionError:     If an internal assertion fails.
    """

    log.debug(
        "No channel and top_level_dir conflictsfor current user's DigitalRF captures."
    )

    capture_type = capture_candidate.get("capture_type")
    top_level_dir = capture_candidate.get("top_level_dir")
    _errors: dict[str, str] = {}

    required_fields = {
        "capture_type": capture_type,
        "top_level_dir": top_level_dir,
    }

    _errors.update(
        {
            field: f"'{field}' is required."
            for field, value in required_fields.items()
            if value is None
        },
    )

    if _errors:
        msg = "Capture creation constraints violated:" + "".join(
            f"\n\t{rule}: {error}" for rule, error in _errors.items()
        )
        log.warning(msg)
        raise AssertionError(msg)

    # capture creation constraints

    # CONSTRAINT: DigitalRF captures must have unique channel and top_level_dir
    if capture_type == CaptureType.DigitalRF:
        channel = capture_candidate.get("channel")
        cap_qs: QuerySet[Capture] = Capture.objects.filter(
            channel=channel,
            top_level_dir=top_level_dir,
            capture_type=CaptureType.DigitalRF,
            is_deleted=False,
            owner=owner,
        )
        if not channel:
            log.error(
                "No channel provided for DigitalRF capture. This missing "
                "value should have been caught by the serializer validator.",
            )
        elif cap_qs.exists():
            conflicting_capture = cap_qs.first()
            assert conflicting_capture is not None, "QuerySet should not be empty here."
            _errors.update(
                {
                    "drf_unique_channel_and_tld": "This channel and top level "
                    "directory are already in use by "
                    f"another capture: {conflicting_capture.pk}",
                },
            )

    # CONSTRAINT: RadioHound captures must have unique scan group
    if capture_type == CaptureType.RadioHound:
        scan_group: str | None = capture_candidate.get("scan_group")
        cap_qs: QuerySet[Capture] = Capture.objects.filter(
            scan_group=scan_group,
            capture_type=CaptureType.RadioHound,
            is_deleted=False,
            owner=owner,
        )
        if scan_group is None:
            # No scan group provided for RadioHound capture
            pass
        elif cap_qs.exists():
            conflicting_capture = cap_qs.first()
            assert conflicting_capture is not None, "QuerySet should not be empty here."
            _errors.update(
                {
                    "rh_unique_scan_group": f"This scan group is already in use by "
                    f"another capture: {conflicting_capture.pk}",
                },
            )
        else:
            log.debug(
                "No `scan_group` conflicts for current user's captures.",
            )

    if _errors:
        msg = "Capture creation constraints violated:"
        for rule, error in _errors.items():
            msg += f"\n\t{rule}: {error}"
        log.warning(msg)  # error for user, warning on server
        raise ValueError(msg)<|MERGE_RESOLUTION|>--- conflicted
+++ resolved
@@ -310,27 +310,6 @@
             return Response(
                 {"detail": msg},
                 status=status.HTTP_400_BAD_REQUEST,
-<<<<<<< HEAD
-            )
-
-        capture = post_serializer.save()
-
-        try:
-            self.ingest_capture(
-                capture=capture,
-                drf_channel=drf_channel,
-                rh_scan_group=rh_scan_group,
-                requester=requester,
-                top_level_dir=requested_top_level_dir,
-            )
-
-            # Use transaction.on_commit to ensure the task is queued after the
-            # transaction is committed
-            transaction.on_commit(lambda: self._trigger_post_processing(capture))
-
-        except UnknownIndexError as e:
-            user_msg = f"Unknown index: '{e}'. Try recreating this capture."
-=======
             ), None
 
         return None, {
@@ -347,7 +326,6 @@
         """Handle errors during capture creation and cleanup."""
         if isinstance(error, UnknownIndexError):
             user_msg = f"Unknown index: '{error}'. Try recreating this capture."
->>>>>>> 7af8cb1e
             server_msg = (
                 f"Unknown index: '{error}'. Try running the init_indices "
                 "subcommand if this is index should exist."
