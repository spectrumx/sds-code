--- conflicted
+++ resolved
@@ -309,7 +309,6 @@
             return Response(
                 {"detail": msg},
                 status=status.HTTP_400_BAD_REQUEST,
-<<<<<<< HEAD
             ), None
 
         return None, {
@@ -320,17 +319,6 @@
             "capture_candidate": capture_candidate,
         }
 
-    def _handle_capture_creation_errors(
-        self, capture: Capture, error: Exception
-    ) -> Response:
-        """Handle errors during capture creation and cleanup."""
-        if isinstance(error, UnknownIndexError):
-            user_msg = f"Unknown index: '{error}'. Try recreating this capture."
-=======
-            )
-
-        capture = post_serializer.save()
-
         try:
             self.ingest_capture(
                 capture=capture,
@@ -346,7 +334,6 @@
 
         except UnknownIndexError as e:
             user_msg = f"Unknown index: '{e}'. Try recreating this capture."
->>>>>>> df5ccc0a
             server_msg = (
                 f"Unknown index: '{error}'. Try running the init_indices "
                 "subcommand if this is index should exist."
