{% extends "base.html" %}

{% load static %}
{% load custom_filters %}

<<<<<<< HEAD
{% block bodyclass %}
    hero-white-page
{% endblock bodyclass %}
{% block content %}
    <!-- Add Bootstrap Icons for sort arrows -->
    <link rel="stylesheet"
          href="https://cdn.jsdelivr.net/npm/bootstrap-icons@1.10.0/font/bootstrap-icons.css" />
    <div class="content-wrapper">
        <div class="main-content-area">
            <div class="container mt-4">
                <div class="d-flex justify-content-between align-items-center mb-4">
=======
{# djlint:off H021 #}
<body class="{% block bodyclass %} hero-white-page {% endblock bodyclass %}"
      id="body"
      style="display: none">
    {# djlint:on #}
    {% block content %}
        {% csrf_token %}
        <div class="content-wrapper">
            <div class="main-content-area">
                <div class="d-flex justify-content-between align-items-center mb-2">
>>>>>>> e1d1c0ca
                    <h1 class="page-title">Your Datasets</h1>
                    <a href="{% url 'users:group_captures' %}" class="btn btn-primary">
                        <i class="bi bi-plus-lg"></i> Add Dataset
                    </a>
                </div>
                <hr />
                <!-- Results count display -->
                {% if page_obj.object_list %}
                    <div class="d-flex justify-content-end mb-3">
                        <span id="results-count" aria-live="polite" class="text-muted">
                            {{ page_obj.paginator.count }} dataset{{ page_obj.paginator.count|pluralize }} found
                        </span>
                    </div>
                {% endif %}
                <!-- AJAX‑Updatable Table & Pagination -->
                <div id="dynamic-table-container" class="table-and-pagination">
                    <div class="table-container">
                        <div class="table-responsive">
                            {% if not page_obj %}
                                <table class="table table-striped table-hover">
                                    <caption class="visually-hidden">Your datasets list</caption>
                                    <thead>
                                        <tr>
                                            <th scope="col" class="sortable w-25" data-sort="name">
                                                Dataset Name <i class="bi bi-caret-down-fill sort-icon"></i>
                                            </th>
                                            <th scope="col" class="w-auto">Description</th>
                                            <th scope="col" class="sortable w-25" data-sort="authors">
                                                Author <i class="bi bi-caret-down-fill sort-icon"></i>
                                            </th>
                                            <th scope="col" class="sortable w-25" data-sort="created_at">
                                                Created At <i class="bi bi-caret-down-fill sort-icon"></i>
                                            </th>
                                            <th scope="col" class="w-auto">Actions</th>
                                        </tr>
                                    </thead>
                                </table>
                                <div class="alert alert-info" role="alert">
                                    <h4 class="alert-heading">No datasets yet</h4>
                                    <p>
                                        It looks like you don't have any datasets yet. To get started, <a href="{% url 'users:group_captures' %}" class="alert-link">create a new dataset</a> from your captures and files.
                                    </p>
                                </div>
                            {% else %}
                                <table class="table table-striped table-hover">
                                    <caption class="visually-hidden">Your datasets list</caption>
                                    <thead>
                                        <tr>
                                            <th scope="col" class="sortable w-25" data-sort="name">
                                                Dataset Name <i class="bi bi-caret-down-fill sort-icon"></i>
                                            </th>
                                            <th scope="col" class="w-auto">Description</th>
                                            <th scope="col" class="sortable w-25" data-sort="authors">
                                                Author <i class="bi bi-caret-down-fill sort-icon"></i>
                                            </th>
                                            <th scope="col" class="sortable w-25" data-sort="created_at">
                                                Created At <i class="bi bi-caret-down-fill sort-icon"></i>
                                            </th>
                                            <th scope="col" class="w-auto">Actions</th>
                                        </tr>
                                    </thead>
                                    <tbody>
                                        {% for dataset in page_obj %}
                                            <tr class="clickable-row">
<<<<<<< HEAD
                                                <td class="text-break">
                                                    <a href="{% url 'users:group_captures' %}?dataset_uuid={{ dataset.uuid }}"
                                                       aria-label="View details for {{ dataset.name }}">{{ dataset.name }}</a>
                                                </td>
                                                <td class="text-break">{{ dataset.description|truncatechars:80 }}</td>
                                                <td class="text-break">{{ dataset.authors }}</td>
                                                <td class="text-nowrap">{{ dataset.created_at }}</td>
                                                <td>
                                                    <div class="action-buttons d-flex gap-2">
                                                        <a href="{% url 'users:group_captures' %}?dataset_uuid={{ dataset.uuid }}"
                                                           class="btn btn-sm btn-primary">
                                                            <i class="bi bi-pencil"></i> Edit
                                                        </a>
                                                        <button class="btn btn-sm btn-success download-dataset-btn"
                                                                data-dataset-uuid="{{ dataset.uuid }}"
                                                                data-dataset-name="{{ dataset.name }}"
                                                                type="button">
=======
                                                <td>{{ dataset.name }}</td>
                                                <td>{{ dataset.description|truncatechars:100 }}</td>
                                                <td>{{ dataset.authors }}</td>
                                                <td>{{ dataset.created_at }}</td>
                                                <td>
                                                    <div class="action-buttons">
                                                        <a href="{% url 'users:group_captures' %}?dataset_uuid={{ dataset.uuid }}"
                                                           class="btn btn-primary">
                                                            <i class="bi bi-pencil"></i> Edit
                                                        </a>
                                                        <button class="btn btn-success download-dataset-btn"
                                                                data-dataset-uuid="{{ dataset.uuid }}"
                                                                data-dataset-name="{{ dataset.name }}">
>>>>>>> e1d1c0ca
                                                            <i class="bi bi-download"></i> Download
                                                        </button>
                                                    </div>
                                                </td>
                                            </tr>
                                        {% endfor %}
                                    </tbody>
                                </table>
                            {% endif %}
                        </div>
                    </div>
                    <!-- Pagination - Updated to match search.html style -->
                    {% if page_obj.object_list %}
                        <nav aria-label="Dataset pagination">
                            <ul class="pagination justify-content-center" id="pagination-controls">
                                {% if page_obj.has_previous %}
                                    <li class="page-item">
                                        <a class="page-link"
                                           href="?page={{ page_obj.previous_page_number }}"
                                           aria-label="Previous">
                                            <span aria-hidden="true">«</span>
                                        </a>
                                    </li>
                                {% else %}
                                    <li class="page-item disabled">
                                        <a class="page-link" href="#" tabindex="-1" aria-disabled="true">
                                            <span aria-hidden="true">«</span>
                                        </a>
                                    </li>
                                {% endif %}
                                {% for num in page_obj.paginator.page_range %}
                                    {% if page_obj.number == num %}
                                        <li class="page-item active" aria-current="page">
                                            <span class="page-link">{{ num }}</span>
                                        </li>
                                    {% elif num|add:0 &gt; page_obj.number|add:'-3' and num|add:0 &lt; page_obj.number|add:'3' %}
                                        <li class="page-item">
                                            <a class="page-link" href="?page={{ num }}">{{ num }}</a>
                                        </li>
                                    {% endif %}
                                {% endfor %}
                                {% if page_obj.has_next %}
                                    <li class="page-item">
                                        <a class="page-link"
                                           href="?page={{ page_obj.next_page_number }}"
                                           aria-label="Next">
                                            <span aria-hidden="true">»</span>
                                        </a>
                                    </li>
                                {% else %}
                                    <li class="page-item disabled">
                                        <a class="page-link" href="#" tabindex="-1" aria-disabled="true">
                                            <span aria-hidden="true">»</span>
                                        </a>
                                    </li>
                                {% endif %}
                            </ul>
                        </nav>
                    {% endif %}
                </div>
            </div>
        </div>
<<<<<<< HEAD
    </div>
{% endblock content %}
{% block javascript %}
    {{ block.super }}
    <script src="{% static 'js/dataset-list.js' %}"></script>
{% endblock javascript %}
=======
        <!-- Download Confirmation Modal -->
        <div class="modal fade"
             id="downloadConfirmModal"
             tabindex="-1"
             aria-labelledby="downloadConfirmModalLabel"
             aria-hidden="true">
            <div class="modal-dialog">
                <div class="modal-content">
                    <div class="modal-header">
                        <h5 class="modal-title" id="downloadConfirmModalLabel">
                            <i class="bi bi-download"></i> Confirm Download Request
                        </h5>
                        <button type="button"
                                class="btn-close"
                                data-bs-dismiss="modal"
                                aria-label="Close"></button>
                    </div>
                    <div class="modal-body">
                        <p>
                            Are you sure you want to request a download for <strong id="modalDatasetName"></strong>?
                        </p>
                        <p class="text-muted small">
                            <i class="bi bi-info-circle"></i>
                            This will create a zip file containing all artifacts (files not linked to captures) and capture files in this dataset.
                            You will receive an email with a download link when the file is ready.
                        </p>
                    </div>
                    <div class="modal-footer">
                        <button type="button" class="btn btn-secondary" data-bs-dismiss="modal">Cancel</button>
                        <button type="button" class="btn btn-success" id="confirmDownloadBtn">
                            <i class="bi bi-download"></i> Yes, Download Dataset
                        </button>
                    </div>
                </div>
            </div>
        </div>
        <script>
            document.addEventListener('DOMContentLoaded', function() {

                // Check for download alert messages from sessionStorage
                const downloadAlert = sessionStorage.getItem('downloadAlert');
                if (downloadAlert) {
                    try {
                        const alertData = JSON.parse(downloadAlert);
                        showAlert(alertData.type, alertData.message);
                        // Clear the alert from sessionStorage
                        sessionStorage.removeItem('downloadAlert');
                    } catch (e) {
                        console.error('Error parsing download alert:', e);
                        sessionStorage.removeItem('downloadAlert');
                    }
                }

                let currentDatasetUuid = null;
                let currentDatasetName = null;
                let currentButton = null;

                // Handle download button clicks
                document.querySelectorAll('.download-dataset-btn').forEach(function(button) {
                    button.addEventListener('click', function() {
                        const datasetUuid = this.getAttribute('data-dataset-uuid');
                        const datasetName = this.getAttribute('data-dataset-name');

                        // Store current dataset info for modal
                        currentDatasetUuid = datasetUuid;
                        currentDatasetName = datasetName;
                        currentButton = this;

                        // Update modal content
                        document.getElementById('modalDatasetName').textContent = datasetName;

                        // Show the confirmation modal
                        const modal = new bootstrap.Modal(document.getElementById('downloadConfirmModal'));
                        modal.show();
                    });
                });

                // Handle confirmation button click
                document.getElementById('confirmDownloadBtn').addEventListener('click', function() {
                    if (!currentDatasetUuid || !currentDatasetName || !currentButton) {
                        console.error('No dataset information available for download');
                        return;
                    }

                    // Store references to avoid null issues during async operations
                    const buttonToUpdate = currentButton;
                    const datasetUuid = currentDatasetUuid;
                    const datasetName = currentDatasetName;

                    // Disable button and show loading state
                    const originalText = buttonToUpdate.innerHTML;
                    buttonToUpdate.innerHTML = '<i class="bi bi-hourglass-split"></i> Processing...';
                    buttonToUpdate.disabled = true;

                    // Close the modal
                    const modal = bootstrap.Modal.getInstance(document.getElementById('downloadConfirmModal'));
                    modal.hide();

                    // Show confirmation alert
                    showAlert('success', `Download request sent for "${datasetName}". You will receive an email shortly with your download link.`);

                    // Make API request
                    fetch(`/users/dataset-download/${datasetUuid}/`, {
                            method: 'POST',
                            headers: {
                                'X-CSRFToken': document.querySelector('[name=csrfmiddlewaretoken]').value,
                                'Content-Type': 'application/json',
                            },
                        })
                        .then(response => {
                            if (response.ok) {
                                return response.json().then(data => {
                                    // Update button to show success
                                    buttonToUpdate.innerHTML = '<i class="bi bi-check-circle"></i> Sent!';
                                    buttonToUpdate.classList.remove('btn-success');
                                    buttonToUpdate.classList.add('btn-secondary');
                                });
                            } else {
                                return response.json().then(data => {
                                    // Show error message
                                    const errorMessage = data.detail || data.message || 'Failed to send download request';
                                    showAlert('danger', `Error: ${errorMessage}`);
                                    buttonToUpdate.innerHTML = originalText;
                                    buttonToUpdate.disabled = false;
                                });
                            }
                        })
                        .catch(error => {
                            showAlert('danger', 'Network error. Please try again.');
                            buttonToUpdate.innerHTML = originalText;
                            buttonToUpdate.disabled = false;
                        })
                        .finally(() => {
                            // Reset current dataset info only after the operation completes
                            currentDatasetUuid = null;
                            currentDatasetName = null;
                            currentButton = null;
                        });
                });

                // Function to show alerts
                function showAlert(type, message) {
                    const alertDiv = document.createElement('div');
                    alertDiv.className = `alert alert-${type} alert-dismissible fade show`;
                    alertDiv.innerHTML = `
                    ${message}
                    <button type="button" class="btn-close" data-bs-dismiss="alert" aria-label="Close"></button>
                `;

                    // Insert at the top of the content area
                    const contentArea = document.querySelector('.main-content-area');
                    contentArea.insertBefore(alertDiv, contentArea.firstChild);

                    // Auto-dismiss after 8 seconds for success messages
                    const dismissTime = type === 'success' ? 8000 : 5000;
                    setTimeout(() => {
                        if (alertDiv.parentNode) {
                            alertDiv.remove();
                        }
                    }, dismissTime);
                }
            });
        </script>
    {% endblock content %}
</body>
>>>>>>> e1d1c0ca
<|MERGE_RESOLUTION|>--- conflicted
+++ resolved
@@ -3,7 +3,6 @@
 {% load static %}
 {% load custom_filters %}
 
-<<<<<<< HEAD
 {% block bodyclass %}
     hero-white-page
 {% endblock bodyclass %}
@@ -15,18 +14,6 @@
         <div class="main-content-area">
             <div class="container mt-4">
                 <div class="d-flex justify-content-between align-items-center mb-4">
-=======
-{# djlint:off H021 #}
-<body class="{% block bodyclass %} hero-white-page {% endblock bodyclass %}"
-      id="body"
-      style="display: none">
-    {# djlint:on #}
-    {% block content %}
-        {% csrf_token %}
-        <div class="content-wrapper">
-            <div class="main-content-area">
-                <div class="d-flex justify-content-between align-items-center mb-2">
->>>>>>> e1d1c0ca
                     <h1 class="page-title">Your Datasets</h1>
                     <a href="{% url 'users:group_captures' %}" class="btn btn-primary">
                         <i class="bi bi-plus-lg"></i> Add Dataset
@@ -91,7 +78,6 @@
                                     <tbody>
                                         {% for dataset in page_obj %}
                                             <tr class="clickable-row">
-<<<<<<< HEAD
                                                 <td class="text-break">
                                                     <a href="{% url 'users:group_captures' %}?dataset_uuid={{ dataset.uuid }}"
                                                        aria-label="View details for {{ dataset.name }}">{{ dataset.name }}</a>
@@ -109,21 +95,6 @@
                                                                 data-dataset-uuid="{{ dataset.uuid }}"
                                                                 data-dataset-name="{{ dataset.name }}"
                                                                 type="button">
-=======
-                                                <td>{{ dataset.name }}</td>
-                                                <td>{{ dataset.description|truncatechars:100 }}</td>
-                                                <td>{{ dataset.authors }}</td>
-                                                <td>{{ dataset.created_at }}</td>
-                                                <td>
-                                                    <div class="action-buttons">
-                                                        <a href="{% url 'users:group_captures' %}?dataset_uuid={{ dataset.uuid }}"
-                                                           class="btn btn-primary">
-                                                            <i class="bi bi-pencil"></i> Edit
-                                                        </a>
-                                                        <button class="btn btn-success download-dataset-btn"
-                                                                data-dataset-uuid="{{ dataset.uuid }}"
-                                                                data-dataset-name="{{ dataset.name }}">
->>>>>>> e1d1c0ca
                                                             <i class="bi bi-download"></i> Download
                                                         </button>
                                                     </div>
@@ -159,7 +130,7 @@
                                         <li class="page-item active" aria-current="page">
                                             <span class="page-link">{{ num }}</span>
                                         </li>
-                                    {% elif num|add:0 &gt; page_obj.number|add:'-3' and num|add:0 &lt; page_obj.number|add:'3' %}
+                                    {% elif num|add:0 > page_obj.number|add:'-3' and num|add:0 < page_obj.number|add:'3' %}
                                         <li class="page-item">
                                             <a class="page-link" href="?page={{ num }}">{{ num }}</a>
                                         </li>
@@ -186,14 +157,6 @@
                 </div>
             </div>
         </div>
-<<<<<<< HEAD
-    </div>
-{% endblock content %}
-{% block javascript %}
-    {{ block.super }}
-    <script src="{% static 'js/dataset-list.js' %}"></script>
-{% endblock javascript %}
-=======
         <!-- Download Confirmation Modal -->
         <div class="modal fade"
              id="downloadConfirmModal"
@@ -230,133 +193,136 @@
                 </div>
             </div>
         </div>
-        <script>
-            document.addEventListener('DOMContentLoaded', function() {
-
-                // Check for download alert messages from sessionStorage
-                const downloadAlert = sessionStorage.getItem('downloadAlert');
-                if (downloadAlert) {
-                    try {
-                        const alertData = JSON.parse(downloadAlert);
-                        showAlert(alertData.type, alertData.message);
-                        // Clear the alert from sessionStorage
-                        sessionStorage.removeItem('downloadAlert');
-                    } catch (e) {
-                        console.error('Error parsing download alert:', e);
-                        sessionStorage.removeItem('downloadAlert');
+    </div>
+{% endblock content %}
+{% block javascript %}
+    {{ block.super }}
+    <script src="{% static 'js/dataset-list.js' %}"></script>
+    <script>
+        document.addEventListener('DOMContentLoaded', function() {
+
+            // Check for download alert messages from sessionStorage
+            const downloadAlert = sessionStorage.getItem('downloadAlert');
+            if (downloadAlert) {
+                try {
+                    const alertData = JSON.parse(downloadAlert);
+                    showAlert(alertData.type, alertData.message);
+                    // Clear the alert from sessionStorage
+                    sessionStorage.removeItem('downloadAlert');
+                } catch (e) {
+                    console.error('Error parsing download alert:', e);
+                    sessionStorage.removeItem('downloadAlert');
+                }
+            }
+
+            let currentDatasetUuid = null;
+            let currentDatasetName = null;
+            let currentButton = null;
+
+            // Handle download button clicks
+            document.querySelectorAll('.download-dataset-btn').forEach(function(button) {
+                button.addEventListener('click', function() {
+                    const datasetUuid = this.getAttribute('data-dataset-uuid');
+                    const datasetName = this.getAttribute('data-dataset-name');
+
+                    // Store current dataset info for modal
+                    currentDatasetUuid = datasetUuid;
+                    currentDatasetName = datasetName;
+                    currentButton = this;
+
+                    // Update modal content
+                    document.getElementById('modalDatasetName').textContent = datasetName;
+
+                    // Show the confirmation modal
+                    const modal = new bootstrap.Modal(document.getElementById('downloadConfirmModal'));
+                    modal.show();
+                });
+            });
+
+            // Handle confirmation button click
+            document.getElementById('confirmDownloadBtn').addEventListener('click', function() {
+                if (!currentDatasetUuid || !currentDatasetName || !currentButton) {
+                    console.error('No dataset information available for download');
+                    return;
+                }
+
+                // Store references to avoid null issues during async operations
+                const buttonToUpdate = currentButton;
+                const datasetUuid = currentDatasetUuid;
+                const datasetName = currentDatasetName;
+
+                // Disable button and show loading state
+                const originalText = buttonToUpdate.innerHTML;
+                buttonToUpdate.innerHTML = '<i class="bi bi-hourglass-split"></i> Processing...';
+                buttonToUpdate.disabled = true;
+
+                // Close the modal
+                const modal = bootstrap.Modal.getInstance(document.getElementById('downloadConfirmModal'));
+                modal.hide();
+
+                // Show confirmation alert
+                showAlert('success', `Download request sent for "${datasetName}". You will receive an email shortly with your download link.`);
+
+                // Make API request
+                fetch(`/users/dataset-download/${datasetUuid}/`, {
+                        method: 'POST',
+                        headers: {
+                            'X-CSRFToken': document.querySelector('[name=csrfmiddlewaretoken]').value,
+                            'Content-Type': 'application/json',
+                        },
+                    })
+                    .then(response => {
+                        if (response.ok) {
+                            return response.json().then(data => {
+                                // Update button to show success
+                                buttonToUpdate.innerHTML = '<i class="bi bi-check-circle"></i> Sent!';
+                                buttonToUpdate.classList.remove('btn-success');
+                                buttonToUpdate.classList.add('btn-secondary');
+                            });
+                        } else {
+                            return response.json().then(data => {
+                                // Show error message
+                                const errorMessage = data.detail || data.message || 'Failed to send download request';
+                                showAlert('danger', `Error: ${errorMessage}`);
+                                buttonToUpdate.innerHTML = originalText;
+                                buttonToUpdate.disabled = false;
+                            });
+                        }
+                    })
+                    .catch(error => {
+                        showAlert('danger', 'Network error. Please try again.');
+                        buttonToUpdate.innerHTML = originalText;
+                        buttonToUpdate.disabled = false;
+                    })
+                    .finally(() => {
+                        // Reset current dataset info only after the operation completes
+                        currentDatasetUuid = null;
+                        currentDatasetName = null;
+                        currentButton = null;
+                    });
+            });
+
+            // Function to show alerts
+            function showAlert(type, message) {
+                const alertDiv = document.createElement('div');
+                alertDiv.className = `alert alert-${type} alert-dismissible fade show`;
+                alertDiv.innerHTML = `
+                ${message}
+                <button type="button" class="btn-close" data-bs-dismiss="alert" aria-label="Close"></button>
+            `;
+
+                // Insert at the top of the content area
+                const contentArea = document.querySelector('.main-content-area');
+                contentArea.insertBefore(alertDiv, contentArea.firstChild);
+
+                // Auto-dismiss after 8 seconds for success messages
+                const dismissTime = type === 'success' ? 8000 : 5000;
+                setTimeout(() => {
+                    if (alertDiv.parentNode) {
+                        alertDiv.remove();
                     }
-                }
-
-                let currentDatasetUuid = null;
-                let currentDatasetName = null;
-                let currentButton = null;
-
-                // Handle download button clicks
-                document.querySelectorAll('.download-dataset-btn').forEach(function(button) {
-                    button.addEventListener('click', function() {
-                        const datasetUuid = this.getAttribute('data-dataset-uuid');
-                        const datasetName = this.getAttribute('data-dataset-name');
-
-                        // Store current dataset info for modal
-                        currentDatasetUuid = datasetUuid;
-                        currentDatasetName = datasetName;
-                        currentButton = this;
-
-                        // Update modal content
-                        document.getElementById('modalDatasetName').textContent = datasetName;
-
-                        // Show the confirmation modal
-                        const modal = new bootstrap.Modal(document.getElementById('downloadConfirmModal'));
-                        modal.show();
-                    });
-                });
-
-                // Handle confirmation button click
-                document.getElementById('confirmDownloadBtn').addEventListener('click', function() {
-                    if (!currentDatasetUuid || !currentDatasetName || !currentButton) {
-                        console.error('No dataset information available for download');
-                        return;
-                    }
-
-                    // Store references to avoid null issues during async operations
-                    const buttonToUpdate = currentButton;
-                    const datasetUuid = currentDatasetUuid;
-                    const datasetName = currentDatasetName;
-
-                    // Disable button and show loading state
-                    const originalText = buttonToUpdate.innerHTML;
-                    buttonToUpdate.innerHTML = '<i class="bi bi-hourglass-split"></i> Processing...';
-                    buttonToUpdate.disabled = true;
-
-                    // Close the modal
-                    const modal = bootstrap.Modal.getInstance(document.getElementById('downloadConfirmModal'));
-                    modal.hide();
-
-                    // Show confirmation alert
-                    showAlert('success', `Download request sent for "${datasetName}". You will receive an email shortly with your download link.`);
-
-                    // Make API request
-                    fetch(`/users/dataset-download/${datasetUuid}/`, {
-                            method: 'POST',
-                            headers: {
-                                'X-CSRFToken': document.querySelector('[name=csrfmiddlewaretoken]').value,
-                                'Content-Type': 'application/json',
-                            },
-                        })
-                        .then(response => {
-                            if (response.ok) {
-                                return response.json().then(data => {
-                                    // Update button to show success
-                                    buttonToUpdate.innerHTML = '<i class="bi bi-check-circle"></i> Sent!';
-                                    buttonToUpdate.classList.remove('btn-success');
-                                    buttonToUpdate.classList.add('btn-secondary');
-                                });
-                            } else {
-                                return response.json().then(data => {
-                                    // Show error message
-                                    const errorMessage = data.detail || data.message || 'Failed to send download request';
-                                    showAlert('danger', `Error: ${errorMessage}`);
-                                    buttonToUpdate.innerHTML = originalText;
-                                    buttonToUpdate.disabled = false;
-                                });
-                            }
-                        })
-                        .catch(error => {
-                            showAlert('danger', 'Network error. Please try again.');
-                            buttonToUpdate.innerHTML = originalText;
-                            buttonToUpdate.disabled = false;
-                        })
-                        .finally(() => {
-                            // Reset current dataset info only after the operation completes
-                            currentDatasetUuid = null;
-                            currentDatasetName = null;
-                            currentButton = null;
-                        });
-                });
-
-                // Function to show alerts
-                function showAlert(type, message) {
-                    const alertDiv = document.createElement('div');
-                    alertDiv.className = `alert alert-${type} alert-dismissible fade show`;
-                    alertDiv.innerHTML = `
-                    ${message}
-                    <button type="button" class="btn-close" data-bs-dismiss="alert" aria-label="Close"></button>
-                `;
-
-                    // Insert at the top of the content area
-                    const contentArea = document.querySelector('.main-content-area');
-                    contentArea.insertBefore(alertDiv, contentArea.firstChild);
-
-                    // Auto-dismiss after 8 seconds for success messages
-                    const dismissTime = type === 'success' ? 8000 : 5000;
-                    setTimeout(() => {
-                        if (alertDiv.parentNode) {
-                            alertDiv.remove();
-                        }
-                    }, dismissTime);
-                }
-            });
-        </script>
-    {% endblock content %}
-</body>
->>>>>>> e1d1c0ca
+                }, dismissTime);
+            }
+        });
+    </script>
+{% endblock javascript %}