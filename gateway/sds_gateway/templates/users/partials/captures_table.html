--- conflicted
+++ resolved
@@ -5,11 +5,7 @@
                 <th scope="col" class="w-5"></th>
                 <th scope="col" class="w-15">Type</th>
                 <th scope="col" class="w-20">Directory</th>
-<<<<<<< HEAD
-                <th scope="col" class="w-10">Channel</th>
-=======
                 <th scope="col" class="w-10">Channel(s)</th>
->>>>>>> 04572f82
                 <th scope="col" class="w-15">Scan Group</th>
                 <th scope="col" class="w-25">Created At</th>
             </tr>
