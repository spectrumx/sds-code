{% load static i18n %}
{% load socialaccount %}

<!DOCTYPE html>
{% get_current_language as LANGUAGE_CODE %}
<html lang="{{ LANGUAGE_CODE }}">
    <head>
        <meta charset="UTF-8" />
        <meta name="viewport" content="width=device-width, initial-scale=1.0" />
        <title>SpectrumX - SpectrumX Data System</title>
        <link rel="icon" href="{% static 'images/favicon.png' %}" type="image/png" />
        <link rel="preconnect" href="https://fonts.googleapis.com" />
        <link rel="preconnect" href="https://fonts.gstatic.com" crossorigin />
        <link href="https://fonts.googleapis.com/css2?family=Roboto:wght@300;400;500&display=swap"
              rel="stylesheet" />
        <link href="https://cdn.jsdelivr.net/npm/bootstrap@5.3.2/dist/css/bootstrap.min.css"
              rel="stylesheet" />
        <link rel="stylesheet"
              href="https://cdn.jsdelivr.net/npm/bootstrap-icons@1.11.3/font/bootstrap-icons.min.css" />
        {% block css %}
            <!-- Your stuff: Third-party CSS libraries go here -->
            <!-- This file stores project-specific CSS -->
            <link rel="stylesheet" href="{% static 'css/variables.css' %}" />
            <link rel="stylesheet" href="{% static 'css/layout.css' %}" />
            <link rel="stylesheet" href="{% static 'css/components.css' %}" />
            <link rel="stylesheet" href="{% static 'css/alerts.css' %}" />
            <link rel="stylesheet" href="{% static 'css/spectrumx_theme.css' %}" />
            <link rel="stylesheet" href="{% static 'css/bootstrap_overrides.css' %}" />
        {% endblock css %}
        {% block head %}
        {% endblock head %}
        <!-- Le javascript
    ================================================== -->
        {# Placed at the top of the document so pages load faster with defer #}
        {% block javascript %}
        {% endblock javascript %}
    </head>
    {# djlint:off H021 #}
    <body class="{% block bodyclass %}{% endblock bodyclass %}" id="body">
        {# djlint:on #}
        <div class="top-gradient-bar"></div>
        <!-- Skip links for accessibility -->
        <a href="#main-content" class="skip-link">Skip to main content</a>
        <a href="#navigation" class="skip-link">Skip to navigation</a>
        <!-- ARIA live region for dynamic content -->
        <div class="aria-live"
             aria-live="polite"
             aria-atomic="true"
             id="aria-live-region"></div>
        <!-- Page wrapper for sticky footer -->
        <div class="page-wrapper">
            <header class="site-header">
                <nav class="navbar navbar-expand-xl navbar-light bg-white"
                     id="navigation"
                     role="navigation"
                     aria-label="Main navigation">
                    <div class="container">
                        <a class="navbar-brand d-flex align-items-center"
                           href="{% url 'home' %}">
                            <img src="{% static 'images/Logo.png' %}"
                                 alt="NSF and SpectrumX Logo"
                                 class="logo" />
                            <span class="vr mx-3 d-none d-md-inline" aria-hidden="true"></span>
                            <span class="system-name d-none d-md-inline">SpectrumX Data System</span>
                        </a>
                        <button class="navbar-toggler"
                                type="button"
                                data-bs-toggle="collapse"
                                data-bs-target="#navbarNav"
                                aria-controls="navbarNav"
                                aria-expanded="false"
                                aria-label="Toggle navigation">
                            <span class="navbar-toggler-icon"></span>
                        </button>
                        <div class="collapse navbar-collapse" id="navbarNav">
                            <ul class="navbar-nav ms-auto">
                                <li class="nav-item">
                                    <a class="nav-link" href="{% url 'home' %}">Home</a>
                                </li>
                                <li class="nav-item">
                                    <a class="nav-link" href="{% url 'users:dataset_list' %}?page=1">Datasets</a>
                                </li>
                                <li class="nav-item">
                                    <a class="nav-link" href="{% url 'users:file_list' %}?page=1">Captures</a>
                                </li>
                                <li class="nav-item">
<<<<<<< HEAD
                                    <a class="nav-link" href="{% url 'users:files' %}">Files</a>
                                </li>
                                <li class="nav-item">
                                    <a class="nav-link" href="{% url 'users:generate_api_key_form' %}">API Key</a>
=======
                                    <a class="nav-link" href="{% url 'users:view_api_key' %}">API Key</a>
>>>>>>> 2b5f1fd5
                                </li>
                                {% if not request.user.is_authenticated %}
                                    <li class="nav-item">
                                        {% comment %} URL provided by django-allauth/account/urls.py {% endcomment %}
                                        <a id="log-in-nav-link" class="nav-link" href="{% url 'auth0_login' %}">{% translate "Sign In" %}</a>
                                    </li>
                                {% else %}
                                    <li class="nav-item dropdown">
                                        <button class="nav-link dropdown-toggle"
                                                id="navbarUserDropdown"
                                                role="button"
                                                data-bs-toggle="dropdown"
                                                aria-expanded="false"
                                                type="button">
                                            {{ request.user.username|default:request.user.email }}
                                        </button>
                                        <ul class="dropdown-menu dropdown-menu-end"
                                            aria-labelledby="navbarUserDropdown">
                                            <li>
                                                <a class="dropdown-item" href="{% url 'users:share_group_list' %}">{% translate "Manage Groups" %}</a>
                                            </li>
                                            <li>
                                                <a class="dropdown-item" href="{% url 'account_logout' %}">{% translate "Logout" %}</a>
                                            </li>
                                        </ul>
                                    </li>
                                {% endif %}
                            </ul>
                        </div>
                    </div>
                </nav>
            </header>
            <main class="container-fluid" id="main-content" role="main">
                {% block body %}
                    {% comment %} system-wide notifications {% endcomment %}
                    {% if system_notifications %}
                        {% for notification in system_notifications %}
                            <div class="alert alert-dismissible alert-{{ notification.level }}">{{ notification.user_message }}</div>
                        {% endfor %}
                    {% endif %}
                    {% if messages %}
                        {% for message in messages %}
                            <div class="alert alert-dismissible {% if message.tags %}alert-{{ message.tags }}{% endif %}">
                                {{ message }}
                                <button type="button"
                                        class="btn-close"
                                        data-bs-dismiss="alert"
                                        aria-label="Close"></button>
                            </div>
                        {% endfor %}
                    {% endif %}
                    {% block main %}
                        {% block content %}
                            <p>
                                The <b>SpectrumX Data System (SDS)</b> is a data management and retrieval platform for radio-frequency experiments.
                            </p>
                        {% endblock content %}
                    {% endblock main %}
                {% endblock body %}
            </main>
            <footer class="site-footer bg-dark text-light mt-5" role="contentinfo">
                <div class="container text-center py-5">
                    <div class="row">
                        <div class="col-md-8 mx-auto">
                            <p class="footer-text">
                                NSF SpectrumX is an NSF Spectrum Innovation Center funded via Award 2132700 operated under cooperative agreement by the University of Notre Dame.
                            </p>
                            <p class="copyright-text mb-0 mt-4">©2025 SpectrumX | All Rights Reserved</p>
                        </div>
                    </div>
                </div>
            </footer>
        </div>
        {% block modal %}
        {% endblock modal %}
        {% block inline_javascript %}
            {# Removed JS that was hiding/showing the body #}
        {% endblock inline_javascript %}
        <script src="https://cdn.jsdelivr.net/npm/bootstrap@5.3.2/dist/js/bootstrap.bundle.min.js"></script>
        <script></script>
    </body>
</html><|MERGE_RESOLUTION|>--- conflicted
+++ resolved
@@ -84,14 +84,10 @@
                                     <a class="nav-link" href="{% url 'users:file_list' %}?page=1">Captures</a>
                                 </li>
                                 <li class="nav-item">
-<<<<<<< HEAD
                                     <a class="nav-link" href="{% url 'users:files' %}">Files</a>
                                 </li>
                                 <li class="nav-item">
-                                    <a class="nav-link" href="{% url 'users:generate_api_key_form' %}">API Key</a>
-=======
                                     <a class="nav-link" href="{% url 'users:view_api_key' %}">API Key</a>
->>>>>>> 2b5f1fd5
                                 </li>
                                 {% if not request.user.is_authenticated %}
                                     <li class="nav-item">
