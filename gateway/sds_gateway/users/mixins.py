from typing import Any

from django.contrib import messages
from django.contrib.auth.mixins import AccessMixin
from django.contrib.auth.mixins import LoginRequiredMixin
from django.core.paginator import Paginator
from django.db.models import Q
from django.db.models import QuerySet
from django.http import HttpResponseRedirect
from django.shortcuts import redirect
from django.urls import reverse
from django.utils.translation import gettext_lazy as _

from sds_gateway.api_methods.models import Capture
from sds_gateway.api_methods.models import File
from sds_gateway.users.utils import deduplicate_composite_captures
from sds_gateway.users.utils import serialize_composite_capture_for_display


class ApprovedUserRequiredMixin(AccessMixin):
    """Verify that the current user is approved."""

    def dispatch(self, request, *args, **kwargs) -> HttpResponseRedirect:
        if not request.user.is_authenticated:
            return self.handle_no_permission()
        if not request.user.is_approved:
            messages.error(
                request=request,
                message=_(
                    "Your account is not approved to use API features. "
                    "Please contact the administrator.",
                ),
            )
            return redirect(reverse("home"))
        return super().dispatch(request, *args, **kwargs)


class Auth0LoginRequiredMixin(LoginRequiredMixin):
    """Custom mixin that redirects to Auth0 login instead of the default login page"""

    def get_login_url(self) -> str:
        return reverse("auth0_login")


class FormSearchMixin:
    """Mixin for search form in group captures view"""

<<<<<<< HEAD
    def search_captures(self, search_data) -> QuerySet[Capture, Capture]:
        queryset = Capture.objects.filter(
            owner=self.request.user,
=======
    def search_captures(self, search_data, request) -> list[Capture]:
        queryset = Capture.objects.filter(
            owner=request.user,
>>>>>>> 04572f82
            is_deleted=False,
        )

        # Build a Q object for complex queries
        q_objects = Q()

        if search_data.get("directory"):
            q_objects &= Q(top_level_dir__icontains=search_data["directory"])
        if search_data.get("capture_type"):
            q_objects &= Q(capture_type=search_data["capture_type"])
        if search_data.get("scan_group"):
            q_objects &= Q(scan_group__icontains=search_data["scan_group"])
        if search_data.get("channel"):
            q_objects &= Q(channel__icontains=search_data["channel"])

        queryset = queryset.filter(q_objects).order_by("-created_at")

        # Use utility function to deduplicate composite captures
        return deduplicate_composite_captures(list(queryset))

    def search_files(
        self, search_data: dict[str, Any], request
    ) -> QuerySet[File, File]:
        # Only show files that are not associated with a capture
        queryset = File.objects.filter(
            owner=request.user,
            capture__isnull=True,
            is_deleted=False,
        )

        if search_data.get("file_name"):
            queryset = queryset.filter(Q(name__icontains=search_data["file_name"]))
        if search_data.get("directory"):
            queryset = queryset.filter(Q(directory__icontains=search_data["directory"]))
        if search_data.get("file_extension"):
            queryset = queryset.filter(Q(name__endswith=search_data["file_extension"]))

        return queryset.order_by("-created_at")

    def serialize_item(
        self,
        item: Capture | File,
        relative_path: str | None = None,
    ) -> dict[str, Any]:
        if isinstance(item, Capture):
            # Use utility function for consistent composite capture serialization
            return serialize_composite_capture_for_display(item)
        if isinstance(item, File):
            return {
                "id": item.uuid,
                "name": item.name,
                "media_type": item.media_type,
                "size": item.size,
                "relative_path": relative_path,
            }

        # this should never happen
        return {}

    def get_paginated_response(
        self, queryset, request, page_size=10, page_param="page"
    ) -> dict[str, Any]:
        paginator = Paginator(queryset, page_size)
        page = paginator.get_page(request.GET.get(page_param, 1))

        return {
            "results": [self.serialize_item(item) for item in page],
            "pagination": {
                "has_next": page.has_next(),
                "has_previous": page.has_previous(),
                "number": page.number,
                "num_pages": paginator.num_pages,
            },
        }<|MERGE_RESOLUTION|>--- conflicted
+++ resolved
@@ -45,15 +45,9 @@
 class FormSearchMixin:
     """Mixin for search form in group captures view"""
 
-<<<<<<< HEAD
-    def search_captures(self, search_data) -> QuerySet[Capture, Capture]:
-        queryset = Capture.objects.filter(
-            owner=self.request.user,
-=======
     def search_captures(self, search_data, request) -> list[Capture]:
         queryset = Capture.objects.filter(
             owner=request.user,
->>>>>>> 04572f82
             is_deleted=False,
         )
 
