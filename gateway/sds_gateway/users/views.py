import datetime
import json
import logging
import uuid
from pathlib import Path
from typing import Any
from typing import cast

from django.contrib import messages
from django.contrib.auth.models import AbstractBaseUser
from django.contrib.auth.models import AnonymousUser
from django.contrib.messages.views import SuccessMessageMixin
from django.core.paginator import EmptyPage
from django.core.paginator import PageNotAnInteger
from django.core.paginator import Paginator
from django.core.serializers.json import DjangoJSONEncoder
from django.db import DatabaseError
from django.db.models import Q
from django.db.models import Sum
from django.db.models.query import QuerySet
from django.db.utils import IntegrityError
from django.http import Http404
from django.http import HttpRequest
from django.http import HttpResponse
from django.http import JsonResponse
from django.shortcuts import get_object_or_404
from django.shortcuts import redirect
from django.shortcuts import render
from django.urls import reverse
from django.utils import timezone
from django.utils.decorators import method_decorator
from django.utils.translation import gettext_lazy as _
from django.views import View
from django.views.decorators.csrf import csrf_exempt
from django.views.generic import DetailView
from django.views.generic import RedirectView
from django.views.generic import TemplateView
from django.views.generic import UpdateView
from rest_framework import status

from sds_gateway.api_methods.helpers.file_helpers import (
    check_file_contents_exist_helper,
)
from sds_gateway.api_methods.helpers.file_helpers import create_capture_helper_simple
from sds_gateway.api_methods.helpers.file_helpers import upload_file_helper_simple
from sds_gateway.api_methods.models import Capture
from sds_gateway.api_methods.models import CaptureType
from sds_gateway.api_methods.models import Dataset
from sds_gateway.api_methods.models import File
from sds_gateway.api_methods.models import ItemType
from sds_gateway.api_methods.models import KeySources
from sds_gateway.api_methods.models import ShareGroup
from sds_gateway.api_methods.models import TemporaryZipFile
from sds_gateway.api_methods.models import UserSharePermission
from sds_gateway.api_methods.models import user_has_access_to_item
from sds_gateway.api_methods.serializers.capture_serializers import (
    serialize_capture_or_composite,
)
from sds_gateway.api_methods.serializers.dataset_serializers import DatasetGetSerializer
from sds_gateway.api_methods.serializers.file_serializers import FileGetSerializer
from sds_gateway.api_methods.tasks import is_user_locked
from sds_gateway.api_methods.tasks import notify_shared_users
from sds_gateway.api_methods.tasks import send_item_files_email
from sds_gateway.api_methods.utils.sds_files import sanitize_path_rel_to_user
from sds_gateway.users.forms import CaptureSearchForm
from sds_gateway.users.forms import DatasetInfoForm
from sds_gateway.users.forms import FileSearchForm
from sds_gateway.users.mixins import ApprovedUserRequiredMixin
from sds_gateway.users.mixins import Auth0LoginRequiredMixin
from sds_gateway.users.mixins import FileTreeMixin
from sds_gateway.users.mixins import FormSearchMixin
from sds_gateway.users.mixins import UserSearchMixin
from sds_gateway.users.models import User
from sds_gateway.users.models import UserAPIKey
from sds_gateway.users.utils import deduplicate_composite_captures
from sds_gateway.users.utils import update_or_create_user_group_share_permissions

# Constants
MAX_API_KEY_COUNT = 10

# Add logger for debugging
logger = logging.getLogger(__name__)


<<<<<<< HEAD
def get_active_api_key_count(api_keys) -> int:
    """
    Calculate the number of active (non-revoked and non-expired) API keys.

    Args:
        api_keys: QuerySet of UserAPIKey objects

    Returns:
        int: Number of active API keys
    """
    now = datetime.datetime.now(datetime.UTC)
    return sum(
        1
        for key in api_keys
        if not key.revoked and (not key.expiry_date or key.expiry_date >= now)
    )
=======
def validate_uuid(uuid_string: str) -> bool:
    """Validate if a string is a valid UUID."""
    try:
        uuid.UUID(uuid_string)
    except (ValueError, TypeError):
        return False
    else:
        return True
>>>>>>> 7af8cb1e


class UserDetailView(Auth0LoginRequiredMixin, DetailView):  # pyright: ignore[reportMissingTypeArgument]
    model = User
    slug_field = "id"
    slug_url_arg = "id"


user_detail_view = UserDetailView.as_view()


class UserUpdateView(Auth0LoginRequiredMixin, SuccessMessageMixin, UpdateView):  # pyright: ignore[reportMissingTypeArgument]
    model = User
    fields = ["name"]
    success_message = _("Information successfully updated")

    def get_success_url(self):
        # for mypy to know that the user is authenticated
        assert self.request.user.is_authenticated
        return self.request.user.get_absolute_url()

    def get_object(self, queryset=None) -> AbstractBaseUser | AnonymousUser:
        return self.request.user


user_update_view = UserUpdateView.as_view()


class UserRedirectView(Auth0LoginRequiredMixin, RedirectView):
    permanent = False

    def get_redirect_url(self) -> str:
        return reverse("users:view_api_key")


user_redirect_view = UserRedirectView.as_view()


class GenerateAPIKeyView(ApprovedUserRequiredMixin, Auth0LoginRequiredMixin, View):
    template_name = "users/user_api_key.html"

    def get(self, request, *args, **kwargs):
        # Get all API keys for the user (except SVIBackend)
        api_keys = (
            UserAPIKey.objects.filter(user=request.user)
            .exclude(source=KeySources.SVIBackend)
            .order_by("revoked", "-created")
        )  # Active keys first, then by creation date (recent first)
        now = datetime.datetime.now(datetime.UTC)
        active_api_key_count = get_active_api_key_count(api_keys)
        context = {
            "api_key": False,
            "expires_at": None,
            "expired": False,
            "current_api_keys": api_keys,
            "now": now,
            "active_api_key_count": active_api_key_count,
        }
        if not api_keys.exists():
            return render(
                request,
                template_name=self.template_name,
                context=context,
            )

        context.update(
            {
                "api_key": True,  # return True if API key exists
                "current_api_keys": api_keys,
                "now": now,
                "active_api_key_count": active_api_key_count,
            }
        )
        return render(
            request,
            template_name=self.template_name,
            context=context,
        )

    def post(self, request: HttpRequest, *args: Any, **kwargs: Any) -> HttpResponse:
        """
        Creates a new API key for the authenticated user without deleting existing keys.
        Enforces the maximum API key count (MAX_API_KEY_COUNT) per user.
        """
        # Check if user has reached the maximum number of active API keys
        api_keys = UserAPIKey.objects.filter(user=request.user).exclude(
            source=KeySources.SVIBackend
        )
        active_api_key_count = get_active_api_key_count(api_keys)
        if active_api_key_count >= MAX_API_KEY_COUNT:
            messages.error(
                request,
                f"You have reached the maximum number of API keys "
                f"({MAX_API_KEY_COUNT}). Please revoke an existing key "
                "before creating a new one.",
            )
            return redirect("users:view_api_key")

        # Get the name and description from the form
        api_key_name = request.POST.get("api_key_name", "")
        api_key_description = request.POST.get("api_key_description", "")
        api_key_expiry_date_str = request.POST.get("api_key_expiry_date", "")

        expiry_date = None
        if api_key_expiry_date_str:
            try:
                expiry_date = datetime.datetime.strptime(
                    api_key_expiry_date_str, "%Y-%m-%d"
                ).replace(tzinfo=datetime.UTC)
            except ValueError:
                messages.error(request, "Invalid expiration date format.")
                return redirect("users:view_api_key")

        # create an API key for the user
        _, raw_key = UserAPIKey.objects.create_key(
            name=api_key_name,
            description=api_key_description,
            user=request.user,
            source=KeySources.SDSWebUI,
            expiry_date=expiry_date,
        )
        request.session["new_api_key"] = raw_key
        return redirect("users:new_api_key")


user_api_key_view = GenerateAPIKeyView.as_view()


class NewAPIKeyView(ApprovedUserRequiredMixin, Auth0LoginRequiredMixin, View):
    template_name = "users/new_api_key.html"

    def get(self, request, *args, **kwargs):
        api_key = request.session.pop("new_api_key", None)
        return render(request, self.template_name, {"api_key": api_key})


new_api_key_view = NewAPIKeyView.as_view()


class RevokeAPIKeyView(ApprovedUserRequiredMixin, Auth0LoginRequiredMixin, View):
    def post(self, request, *args, **kwargs):
        key_id = request.POST.get("key_id")
        api_key = get_object_or_404(UserAPIKey, id=key_id, user=request.user)
        if not api_key.revoked:
            api_key.revoked = True
            api_key.save()
            messages.success(request, "API key revoked successfully.")
        else:
            messages.info(request, "API key is already revoked.")
        return redirect("users:view_api_key")


revoke_api_key_view = RevokeAPIKeyView.as_view()


class GenerateAPIKeyFormView(ApprovedUserRequiredMixin, Auth0LoginRequiredMixin, View):
    template_name = "users/generate_api_key_form.html"

    def get(self, request, *args, **kwargs):
        api_keys = UserAPIKey.objects.filter(user=request.user).exclude(
            source=KeySources.SVIBackend
        )
        active_api_key_count = get_active_api_key_count(api_keys)
        is_allowed_to_generate_key = active_api_key_count < MAX_API_KEY_COUNT
        context = {
            "is_allowed_to_generate_key": is_allowed_to_generate_key,
        }
        return render(request, self.template_name, context)


generate_api_key_form_view = GenerateAPIKeyFormView.as_view()


class ShareItemView(Auth0LoginRequiredMixin, UserSearchMixin, View):
    """
    View to handle item sharing functionality using
    the generalized UserSharePermission model.

    This view is used to search for users to share with,
    add users to item sharing, and remove users from item sharing.

    It also handles the notification of shared users.
    """

    # Map item types to their corresponding models
    ITEM_MODELS = {
        ItemType.DATASET: Dataset,
        ItemType.CAPTURE: Capture,
    }

    def get(self, request: HttpRequest, *args: Any, **kwargs: Any) -> HttpResponse:
        """Handle user search requests."""
        item_uuid = kwargs.get("item_uuid")
        item_type = kwargs.get("item_type")

        # Validate item type
        if item_type not in self.ITEM_MODELS:
            return JsonResponse(
                {"error": "Invalid item type"}, status=status.HTTP_400_BAD_REQUEST
            )

        # Validate item UUID
        if not item_uuid:
            return JsonResponse(
                {"error": "Item UUID is required"}, status=status.HTTP_400_BAD_REQUEST
            )

        # Get the item to check existing shared users
        try:
            model_class = self.ITEM_MODELS[item_type]
            # Verify the item exists and user owns it
            model_class.objects.get(uuid=item_uuid, owner=request.user)

            # Get exclusion lists for search
            excluded_user_ids, excluded_group_ids = self._get_exclusion_lists(
                user=request.user, item_uuid=item_uuid, item_type=item_type
            )

        except model_class.DoesNotExist:
            return JsonResponse(
                {"error": f"{item_type.capitalize()} not found"},
                status=status.HTTP_404_NOT_FOUND,
            )

        # Use the enhanced mixin method with exclusions and include groups
        return self.search_users(
            request,
            exclude_user_ids=excluded_user_ids,
            exclude_group_ids=excluded_group_ids,
            include_groups=True,
        )

    def _get_exclusion_lists(
        self, user: User, item_uuid: str, item_type: str
    ) -> tuple[list[int], list[str]]:
        """Get lists of user IDs and group UUIDs to exclude from search results."""
        # Get individual users already shared with this item
        shared_user_ids = list(
            UserSharePermission.objects.filter(
                item_uuid=item_uuid,
                item_type=item_type,
                owner=user,
                is_deleted=False,
                is_enabled=True,
            )
            .exclude(share_groups__isnull=False)
            .values_list("shared_with__id", flat=True)
        )

        # Get groups already shared with this item
        shared_group_ids = list(
            UserSharePermission.objects.filter(
                item_uuid=item_uuid,
                item_type=item_type,
                owner=user,
                is_deleted=False,
                is_enabled=True,
            )
            .filter(share_groups__isnull=False)
            .values_list("share_groups__uuid", flat=True)
            .distinct()
        )

        # Get users who are members of already shared groups
        # (to exclude them from individual search)
        shared_group_member_ids = self._get_group_member_ids(shared_group_ids)

        # Combine individual shared users and group members
        # to exclude from individual search
        all_excluded_user_ids = shared_user_ids + shared_group_member_ids

        return all_excluded_user_ids, shared_group_ids

    def _get_group_member_ids(self, group_uuids: list[str]) -> list[int]:
        """Get user IDs of members in the given groups."""
        if not group_uuids:
            return []

        shared_groups = ShareGroup.objects.filter(uuid__in=group_uuids)
        member_ids = []
        for group in shared_groups:
            member_ids.extend(group.members.values_list("id", flat=True))
        return list(set(member_ids))  # Remove duplicates

    def _parse_remove_users(self, request: HttpRequest) -> list[str]:
        """Parse the remove_users JSON from the request."""
        remove_users_json = request.POST.get("remove_users", "")
        if not remove_users_json:
            return []
        try:
            return json.loads(remove_users_json)
        except json.JSONDecodeError as err:
            msg = "Invalid remove_users format"
            raise ValueError(msg) from err

    def _add_users_to_item(
        self,
        item_uuid: str,
        item_type: ItemType,
        user_emails_str: str,
        request_user: User,
        message: str = "",
    ) -> tuple[list[str], list[str]]:
        """
        Add users and groups to item sharing using UserSharePermission
        and return (shared_users, errors).

        Args:
            item_uuid: The UUID of the item to share
            item_type: The type of item to share from ItemType enum
            user_emails_str: A comma-separated string of user
            emails or group identifiers to share with
            request_user: The user sharing the item
            message: A message to share with the users

        Returns:
            A tuple containing a list of shared users and a list of errors
        """
        if not user_emails_str:
            return [], []

        identifiers = [
            identifier.strip()
            for identifier in user_emails_str.split(",")
            if identifier.strip()
        ]

        shared_users = []
        errors = []

        for identifier in identifiers:
            if identifier.startswith("group:"):
                group_shared_users, group_errors = self._add_group_to_item(
                    identifier, item_uuid, item_type, request_user, message
                )
                shared_users.extend(group_shared_users)
                errors.extend(group_errors)
            else:
                user_shared, user_error = self._add_individual_user_to_item(
                    identifier, item_uuid, item_type, request_user, message
                )
                if user_shared:
                    shared_users.append(user_shared)
                if user_error:
                    errors.append(user_error)

        return shared_users, errors

    def _add_group_to_item(
        self,
        group_identifier: str,
        item_uuid: str,
        item_type: ItemType,
        request_user: User,
        message: str,
    ) -> tuple[list[str], list[str]]:
        """Add a group to item sharing."""
        group_uuid = group_identifier.split(":")[1]  # Remove "group:" prefix
        shared_users = []
        errors = []

        try:
            group = ShareGroup.objects.get(
                uuid=group_uuid, owner=request_user, is_deleted=False
            )

            # Validate group has members
            group_members = group.members.all()
            if not group_members.exists():
                errors.append(f"Group '{group.name}' has no members")
                return shared_users, errors

            # Create individual permissions for each group member
            # Users who are already shared individually
            # will have their permissions updated
            for member in group_members:
                update_or_create_user_group_share_permissions(
                    request_user=request_user,
                    group=group,
                    share_user=member,
                    item_uuid=item_uuid,
                    item_type=item_type,
                    message=message,
                )
                shared_users.append(member.email)

        except ShareGroup.DoesNotExist:
            errors.append("Group not found or you don't own it")

        return shared_users, errors

    def _add_individual_user_to_item(
        self,
        email: str,
        item_uuid: str,
        item_type: ItemType,
        request_user: User,
        message: str,
    ) -> tuple[str | None, str | None]:
        """Add an individual user to item sharing. Returns (shared_user, error)."""
        try:
            user_to_share_with = User.objects.get(email=email, is_approved=True)

            if user_to_share_with.id == request_user.id:
                return (
                    None,
                    f"You cannot share a {item_type.lower()} with yourself ({email})",
                )

            # Check if already shared
            existing_permission = self._get_existing_user_permission(
                user_to_share_with, item_uuid, item_type, request_user
            )

            if existing_permission:
                if existing_permission.is_enabled:
                    return (
                        None,
                        f"{item_type.capitalize()} is already shared with {email}",
                    )
                # Re-enable the existing disabled permission
                existing_permission.is_enabled = True
                existing_permission.message = message
                existing_permission.save()
                return email, None

            # Create the share permission
            UserSharePermission.objects.create(
                owner=request_user,
                shared_with=user_to_share_with,
                item_type=item_type,
                item_uuid=item_uuid,
                message=message,
                is_enabled=True,
            )
        except User.DoesNotExist:
            return None, f"User with email {email} not found or not approved"
        else:
            return email, None

    def _get_existing_user_permission(
        self, user: User, item_uuid: str, item_type: ItemType, request_user: User
    ) -> UserSharePermission | None:
        """Get existing share permission for a user and item."""
        return UserSharePermission.objects.filter(
            item_uuid=item_uuid,
            item_type=item_type,
            owner=request_user,
            shared_with=user,
            is_deleted=False,
        ).first()

    def _remove_users_from_item(
        self,
        item_uuid: str,
        item_type: str,
        users_to_remove: list[str],
        request_user: User,
    ) -> tuple[list[str], list[str]]:
        """
        Remove users and groups from item sharing using UserSharePermission
        and return (removed_users, errors).

        Args:
            item_uuid: The UUID of the item to share
            item_type: The type of item to share from ItemType enum
            users_to_remove: A list of user emails or group identifiers to remove
            request_user: The user removing the users

        Returns:
            A tuple containing a list of removed users and a list of errors
        """
        removed_users = []
        errors = []

        for identifier in users_to_remove:
            if identifier.startswith("group:"):
                group_removed_users, group_errors = self._remove_group_from_item(
                    identifier, item_uuid, item_type, request_user
                )
                removed_users.extend(group_removed_users)
                errors.extend(group_errors)
            else:
                user_removed, user_error = self._remove_individual_user_from_item(
                    identifier, item_uuid, item_type, request_user
                )
                if user_removed:
                    removed_users.append(user_removed)
                if user_error:
                    errors.append(user_error)

        return removed_users, errors

    def _remove_group_from_item(
        self, group_identifier: str, item_uuid: str, item_type: str, request_user: User
    ) -> tuple[list[str], list[str]]:
        """Remove a group from item sharing."""
        group_uuid = group_identifier.split(":")[1]  # Remove "group:" prefix
        removed_users: list[str] = []
        errors: list[str] = []

        try:
            group = ShareGroup.objects.get(
                uuid=group_uuid, owner=request_user, is_deleted=False
            )

            group_name = group.name

            # Check if any group members are actually shared with this item
            group_member_permissions = UserSharePermission.objects.filter(
                item_uuid=item_uuid,
                item_type=item_type,
                owner=request_user,
                share_groups=group,
                is_deleted=False,
                is_enabled=True,
            )

            if not group_member_permissions.exists():
                errors.append(
                    f"{item_type.capitalize()} is not shared with group: {group_name}"
                )
                return removed_users, errors

            # Disable all individual permissions for group members
            for permission in group_member_permissions:
                permission.share_groups.remove(group)
                permission.update_enabled_status()
                permission.message = "Unshared from group"
                permission.save()

            removed_users.extend(
                member.shared_with.email for member in group_member_permissions
            )

        except ShareGroup.DoesNotExist:
            errors.append(f"Group '{group_name}' not found or you don't own it")

        return removed_users, errors

    def _remove_individual_user_from_item(
        self, email: str, item_uuid: str, item_type: str, request_user: User
    ) -> tuple[str | None, str | None]:
        """
        Remove an individual user from item sharing.
        Returns (removed_user, error).
        """
        try:
            user_to_remove = User.objects.get(email=email)

            # Check if the user is actually shared with this item
            share_permission = UserSharePermission.objects.filter(
                item_uuid=item_uuid,
                item_type=item_type,
                owner=request_user,
                shared_with=user_to_remove,
                is_deleted=False,
            ).first()

            if not share_permission or not share_permission.is_enabled:
                return (
                    None,
                    f"{item_type.capitalize()} is not shared with user: {email}",
                )

            # Disable the share permission instead of soft deleting
            share_permission.is_enabled = False
            share_permission.save()
        except User.DoesNotExist:
            return None, f"User with email {email} not found"
        else:
            return email, None

    def _build_response(
        self,
        item_type: str,
        shared_users: list[str],
        removed_users: list[str],
        errors: list[str],
    ) -> JsonResponse:
        """
        Build the response message based on the results.

        Args:
            item_type: The type of item to share from ItemType enum
            shared_users: A list of user emails that were shared
            removed_users: A list of user emails that were removed
            errors: A list of error messages

        Returns:
            A JSON response containing the response message
        """
        response_parts = []
        if shared_users:
            response_parts.append(
                f"{item_type.capitalize()} shared with {', '.join(shared_users)}"
            )
        if removed_users:
            response_parts.append(f"Removed access for {', '.join(removed_users)}")

        if response_parts and not errors:
            message = ". ".join(response_parts)
            return JsonResponse({"success": True, "message": message})
        if response_parts and errors:
            message = ". ".join(response_parts) + f". Issues: {'; '.join(errors)}"
            return JsonResponse({"success": True, "message": message})
        if not response_parts and errors:
            return JsonResponse({"error": "; ".join(errors)}, status=400)

        return JsonResponse({"success": True, "message": "No changes made"})

    def post(
        self,
        request: HttpRequest,
        item_uuid: str,
        item_type: ItemType,
        *args: Any,
        **kwargs: Any,
    ) -> HttpResponse:
        """
        Share an item with another user using the generalized permission system.

        Args:
            request: The HTTP request object
            item_uuid: The UUID of the item to share
            item_type: The type of item to share from ItemType enum

        Returns:
            A JSON response containing the response message
        """
        # Validate request
        validation_error = self._validate_share_request(request, item_uuid, item_type)
        if validation_error:
            return validation_error

        # Get form data
        user_emails_str = request.POST.get("user-search", "").strip()
        message = request.POST.get("notify_message", "").strip() or ""

        # Parse users to remove
        try:
            users_to_remove = self._parse_remove_users(request)
        except ValueError:
            return JsonResponse({"error": "Invalid remove_users format"}, status=400)

        # Handle adding new users
        shared_users, add_errors = self._add_users_to_item(
            item_uuid, item_type, user_emails_str, request.user, message
        )

        # Handle removing users
        removed_users, remove_errors = self._remove_users_from_item(
            item_uuid, item_type, users_to_remove, request.user
        )

        # Combine all errors
        errors = add_errors + remove_errors

        # Notify shared users if requested
        self._notify_shared_users_if_requested(
            request, item_uuid, item_type, shared_users, message
        )

        # Build and return response
        return self._build_response(item_type, shared_users, removed_users, errors)

    def _validate_share_request(
        self, request: HttpRequest, item_uuid: str, item_type: ItemType
    ) -> JsonResponse | None:
        """
        Validate the share request.
        Returns error response if invalid, None if valid.
        """
        # Validate item type
        if item_type not in self.ITEM_MODELS:
            return JsonResponse({"error": "Invalid item type"}, status=400)

        # Verify the item exists and user owns it
        try:
            model_class = self.ITEM_MODELS[item_type]
            model_class.objects.get(uuid=item_uuid, owner=request.user)
        except model_class.DoesNotExist:
            return JsonResponse(
                {"error": f"{item_type.capitalize()} not found"}, status=404
            )

        return None

    def _notify_shared_users_if_requested(
        self,
        request: HttpRequest,
        item_uuid: str,
        item_type: ItemType,
        shared_users: list[str],
        message: str,
    ) -> None:
        """Send notifications to shared users if requested."""
        notify = request.POST.get("notify_users") == "1"
        if shared_users and notify:
            notify_shared_users.delay(
                item_uuid, item_type, shared_users, notify=True, message=message
            )

    def delete(
        self,
        request: HttpRequest,
        item_uuid: str,
        item_type: str,
        *args: Any,
        **kwargs: Any,
    ) -> HttpResponse:
        """Remove a user from item sharing using the generalized permission system.

        Args:
            request: The HTTP request object
            item_uuid: The UUID of the item to share
            item_type: The type of item to share from ItemType enum

        Returns:
            A JSON response containing the response message
        """
        # Validate request
        validation_error = self._validate_share_request(request, item_uuid, item_type)
        if validation_error:
            return validation_error

        # Get the user email from the request
        user_email = request.POST.get("user_email", "").strip()

        if not user_email:
            return JsonResponse({"error": "User email is required"}, status=400)

        try:
            # Find the user to remove
            user_to_remove = User.objects.get(email=user_email)

            # Check if the user is actually shared with this item
            share_permission = UserSharePermission.objects.filter(
                item_uuid=item_uuid,
                item_type=item_type,
                owner=request.user,
                shared_with=user_to_remove,
                is_deleted=False,
            ).first()

            if not share_permission or not share_permission.is_enabled:
                return JsonResponse(
                    {
                        "error": (
                            f"User {user_email} is not shared with this "
                            f"{item_type.lower()}"
                        )
                    },
                    status=400,
                )

            # Disable the share permission instead of soft deleting
            share_permission.is_enabled = False
            share_permission.save()

            return JsonResponse(
                {
                    "success": True,
                    "message": f"Removed {user_email} from {item_type.lower()} sharing",
                }
            )

        except User.DoesNotExist:
            return JsonResponse(
                {"error": f"User with email {user_email} not found"}, status=400
            )


user_share_item_view = ShareItemView.as_view()


class ListFilesView(Auth0LoginRequiredMixin, View):
    template_name = "users/file_list.html"
    items_per_page = 25

    def get(self, request, *args, **kwargs) -> HttpResponse:
        # Get query parameters
        page = int(request.GET.get("page", 1))
        sort_by = request.GET.get("sort_by", "created_at")
        sort_order = request.GET.get("sort_order", "desc")

        # Get filter parameters
        search = request.GET.get("search", "")
        date_start = request.GET.get("date_start", "")
        date_end = request.GET.get("date_end", "")
        center_freq = request.GET.get("center_freq", "")
        bandwidth = request.GET.get("bandwidth", "")
        location = request.GET.get("location", "")

        # Base queryset
        files_qs = request.user.files.filter(is_deleted=False)

        # Apply search filter
        if search:
            files_qs = files_qs.filter(name__icontains=search)

        # Apply date range filter
        if date_start:
            files_qs = files_qs.filter(created_at__gte=date_start)
        if date_end:
            files_qs = files_qs.filter(created_at__lte=date_end)

        # Apply other filters
        if center_freq:
            files_qs = files_qs.filter(center_frequency=center_freq)
        if bandwidth:
            files_qs = files_qs.filter(bandwidth=bandwidth)
        if location:
            files_qs = files_qs.filter(location=location)

        # Handle sorting
        if sort_by:
            if sort_order == "desc":
                files_qs = files_qs.order_by(f"-{sort_by}")
            else:
                files_qs = files_qs.order_by(sort_by)

        # Paginate the results
        paginator = Paginator(files_qs, self.items_per_page)
        try:
            files_page = paginator.page(page)
        except (EmptyPage, PageNotAnInteger):
            files_page = paginator.page(1)

        return render(
            request,
            template_name=self.template_name,
            context={
                "files": files_page,
                "total_pages": paginator.num_pages,
                "current_page": page,
                "total_items": paginator.count,
                "sort_by": sort_by,
                "sort_order": sort_order,
            },
        )


user_file_list_view = ListFilesView.as_view()


class FileDetailView(Auth0LoginRequiredMixin, DetailView):  # pyright: ignore[reportMissingTypeArgument]
    model = File
    slug_field = "uuid"
    slug_url_kwarg = "uuid"
    template_name = "users/file_detail.html"

    def get_queryset(self) -> QuerySet[File]:
        return self.request.user.files.filter(is_deleted=False).all()

    def get_context_data(self, **kwargs):
        context = super().get_context_data(**kwargs)
        target_file = cast("File", self.get_object())
        if target_file is None:
            return context
        serializer = FileGetSerializer(target_file)
        context["returning_page"] = self.request.GET.get("returning_page", default=1)
        context["file"] = serializer.data
        context["skip_fields"] = [
            "bucket_name",
            "deleted_at",
            "file",
            "is_deleted",
            "name",
        ]
        return context


user_file_detail_view = FileDetailView.as_view()


def _get_captures_for_template(
    captures: QuerySet[Capture],
    request: HttpRequest,
) -> list[dict[str, Any]]:
    """Get enhanced captures for the template."""
    enhanced_captures = []
    for capture in captures:
        # Use composite serialization to handle multi-channel captures properly
        capture_data = serialize_capture_or_composite(capture)

        # Add ownership flags for template display
        capture_data["is_owner"] = capture.owner == request.user
        capture_data["is_shared_with_me"] = capture.owner != request.user
        capture_data["owner_name"] = (
            capture.owner.name if capture.owner.name else "Owner"
        )
        capture_data["owner_email"] = capture.owner.email if capture.owner.email else ""

        # Add shared users data for share modal
        if capture.owner == request.user:
            # Get shared users and groups using the new model
            shared_permissions = (
                UserSharePermission.objects.filter(
                    item_uuid=capture.uuid,
                    item_type=ItemType.CAPTURE,
                    owner=request.user,
                    is_deleted=False,
                    is_enabled=True,
                )
                .select_related("shared_with")
                .prefetch_related("share_groups__members")
            )

            shared_users = []
            group_permissions = {}

            for perm in shared_permissions:
                if perm.share_groups.exists():
                    # Group member - collect by group
                    for group in perm.share_groups.all():
                        group_uuid = str(group.uuid)
                        if group_uuid not in group_permissions:
                            group_permissions[group_uuid] = {
                                "name": group.name,
                                "email": f"group:{group_uuid}",
                                "type": "group",
                                "members": [],
                                "permission_level": perm.permission_level,
                            }
                        group_permissions[group_uuid]["members"].append(
                            {
                                "name": perm.shared_with.name,
                                "email": perm.shared_with.email,
                            }
                        )
                else:
                    # Individual user
                    shared_users.append(
                        {
                            "name": perm.shared_with.name,
                            "email": perm.shared_with.email,
                            "type": "user",
                            "permission_level": perm.permission_level,
                        }
                    )

            # Add groups with member counts
            for group_data in group_permissions.values():
                group_data["member_count"] = len(group_data["members"])
                shared_users.append(group_data)
            capture_data["shared_users"] = shared_users
        else:
            capture_data["shared_users"] = []

        enhanced_captures.append(capture_data)

    return enhanced_captures


class ListCapturesView(Auth0LoginRequiredMixin, View):
    """Handle HTML requests for the captures list page."""

    template_name = "users/file_list.html"
    default_items_per_page = 25
    max_items_per_page = 100

    def _extract_request_params(self, request):
        """Extract and return request parameters for HTML view."""
        return {
            "page": int(request.GET.get("page", 1)),
            "sort_by": request.GET.get("sort_by", "created_at"),
            "sort_order": request.GET.get("sort_order", "desc"),
            "search": request.GET.get("search", ""),
            "date_start": request.GET.get("date_start", ""),
            "date_end": request.GET.get("date_end", ""),
            "cap_type": request.GET.get("capture_type", ""),
            "min_freq": request.GET.get("min_freq", ""),
            "max_freq": request.GET.get("max_freq", ""),
            "items_per_page": min(
                int(request.GET.get("items_per_page", self.default_items_per_page)),
                self.max_items_per_page,
            ),
        }

    def get(self, request, *args, **kwargs) -> HttpResponse:
        """Handle HTML page requests for captures list."""
        # Extract request parameters
        params = self._extract_request_params(request)

        # Get captures owned by the user
        owned_captures = request.user.captures.filter(is_deleted=False)

        # Get captures shared with the user using the new UserSharePermission model
        shared_permissions = UserSharePermission.objects.filter(
            shared_with=request.user,
            item_type=ItemType.CAPTURE,
            is_deleted=False,
            is_enabled=True,
        ).values_list("item_uuid", flat=True)

        shared_captures = Capture.objects.filter(
            uuid__in=shared_permissions, is_deleted=False
        ).exclude(owner=request.user)

        # Combine owned and shared captures
        qs = owned_captures.union(shared_captures)

        # Apply all filters
        qs = _apply_basic_filters(
            qs=qs,
            search=params["search"],
            date_start=params["date_start"],
            date_end=params["date_end"],
            cap_type=params["cap_type"],
        )
        qs = _apply_frequency_filters(
            qs=qs, min_freq=params["min_freq"], max_freq=params["max_freq"]
        )

        qs = _apply_sorting(
            qs=qs, sort_by=params["sort_by"], sort_order=params["sort_order"]
        )

        # Use utility function to deduplicate composite captures
        unique_captures = deduplicate_composite_captures(list(qs))

        # Paginate the unique captures
        paginator = Paginator(unique_captures, params["items_per_page"])
        try:
            page_obj = paginator.page(params["page"])
        except (EmptyPage, PageNotAnInteger):
            page_obj = paginator.page(1)

        # Update the page_obj with enhanced captures
        page_obj.object_list = _get_captures_for_template(page_obj, request)

        return render(
            request,
            self.template_name,
            {
                "captures": page_obj,
                "sort_by": params["sort_by"],
                "sort_order": params["sort_order"],
                "search": params["search"],
                "date_start": params["date_start"],
                "date_end": params["date_end"],
                "capture_type": params["cap_type"],
                "min_freq": params["min_freq"],
                "max_freq": params["max_freq"],
                "items_per_page": params["items_per_page"],
            },
        )


class CapturesAPIView(Auth0LoginRequiredMixin, View):
    """Handle API/JSON requests for captures search."""

    def _extract_request_params(self, request):
        """Extract and return request parameters for API view."""
        return {
            "sort_by": request.GET.get("sort_by", "created_at"),
            "sort_order": request.GET.get("sort_order", "desc"),
            "search": request.GET.get("search", ""),
            "date_start": request.GET.get("date_start", ""),
            "date_end": request.GET.get("date_end", ""),
            "cap_type": request.GET.get("capture_type", ""),
            "min_freq": request.GET.get("min_freq", ""),
            "max_freq": request.GET.get("max_freq", ""),
        }

    def get(self, request, *args, **kwargs) -> JsonResponse:
        """Handle AJAX requests for the captures API."""
        logger = logging.getLogger(__name__)

        try:
            # Extract and validate parameters
            params = self._extract_request_params(request)

            # Get captures owned by the user
            owned_captures = Capture.objects.filter(
                owner=request.user, is_deleted=False
            )

            # Get captures shared with the user using the new UserSharePermission model
            shared_permissions = UserSharePermission.objects.filter(
                shared_with=request.user,
                item_type=ItemType.CAPTURE,
                is_deleted=False,
                is_enabled=True,
            ).values_list("item_uuid", flat=True)

            shared_captures = Capture.objects.filter(
                uuid__in=shared_permissions, is_deleted=False
            ).exclude(owner=request.user)

            # Combine owned and shared captures
            qs = owned_captures.union(shared_captures)

            # Apply filters
            qs = _apply_basic_filters(
                qs=qs,
                search=params["search"],
                date_start=params["date_start"],
                date_end=params["date_end"],
                cap_type=params["cap_type"],
            )
            qs = _apply_frequency_filters(
                qs=qs, min_freq=params["min_freq"], max_freq=params["max_freq"]
            )

            qs = _apply_sorting(
                qs=qs, sort_by=params["sort_by"], sort_order=params["sort_order"]
            )

            # Use utility function to deduplicate composite captures
            unique_captures = deduplicate_composite_captures(list(qs))

            # Limit results for API performance
            captures_list = list(unique_captures[:25])

            captures_data = _get_captures_for_template(captures_list, request)

            response_data = {
                "captures": captures_data,
                "has_results": len(captures_data) > 0,
                "total_count": len(captures_data),
            }
            return JsonResponse(response_data)

        except (ValueError, TypeError) as e:
            logger.warning("Invalid parameter in captures API request: %s", e)
            return JsonResponse({"error": "Invalid search parameters"}, status=400)
        except DatabaseError:
            logger.exception("Database error in captures API request")
            return JsonResponse({"error": "Database error occurred"}, status=500)


user_capture_list_view = ListCapturesView.as_view()
user_captures_api_view = CapturesAPIView.as_view()


class GroupCapturesView(
    Auth0LoginRequiredMixin, FormSearchMixin, FileTreeMixin, TemplateView
):
    template_name = "users/group_captures.html"

    def search_captures(self, search_data, request) -> list[Capture]:
        """Override to only return captures owned by the user for dataset creation."""
        # Only get captures owned by the user (no shared captures)
        queryset = Capture.objects.filter(
            owner=request.user,
            is_deleted=False,
        )

        # Build a Q object for complex queries
        q_objects = Q()

        if search_data.get("directory"):
            q_objects &= Q(top_level_dir__icontains=search_data["directory"])
        if search_data.get("capture_type"):
            q_objects &= Q(capture_type=search_data["capture_type"])
        if search_data.get("scan_group"):
            q_objects &= Q(scan_group__icontains=search_data["scan_group"])
        if search_data.get("channel"):
            q_objects &= Q(channel__icontains=search_data["channel"])

        queryset = queryset.filter(q_objects).order_by("-created_at")

        # Use utility function to deduplicate composite captures
        return deduplicate_composite_captures(list(queryset))

    def get_context_data(self, **kwargs):
        context = super().get_context_data(**kwargs)
        base_dir = sanitize_path_rel_to_user(
            unsafe_path="/",
            request=self.request,
        )

        # Check if we're editing an existing dataset
        dataset_uuid = self.request.GET.get("dataset_uuid", None)
        existing_dataset = None
        if dataset_uuid:
            existing_dataset = get_object_or_404(
                Dataset, uuid=dataset_uuid, owner=self.request.user
            )

        # Get form
        if self.request.method == "POST":
            dataset_form = DatasetInfoForm(self.request.POST, user=self.request.user)
        else:
            initial_data = {}
            if existing_dataset:
                initial_data = {
                    "name": existing_dataset.name,
                    "description": existing_dataset.description,
                    "author": existing_dataset.authors[0],
                    "status": existing_dataset.status,
                }
            dataset_form = DatasetInfoForm(user=self.request.user, initial=initial_data)

        selected_files, selected_files_details = self._get_file_context(
            base_dir=base_dir, existing_dataset=existing_dataset
        )
        selected_captures, selected_captures_details = self._get_capture_context(
            existing_dataset=existing_dataset
        )

        # Add to context
        context.update(
            {
                "dataset_form": dataset_form,
                "capture_search_form": CaptureSearchForm(),
                "file_search_form": FileSearchForm(user=self.request.user),
                "selected_captures": json.dumps(
                    selected_captures, cls=DjangoJSONEncoder
                ),
                "selected_files": json.dumps(selected_files, cls=DjangoJSONEncoder),
                "form": dataset_form,
                "existing_dataset": existing_dataset,
                "selected_captures_details_json": json.dumps(
                    selected_captures_details, cls=DjangoJSONEncoder
                ),
                "selected_files_details_json": json.dumps(
                    selected_files_details, cls=DjangoJSONEncoder
                ),
            }
        )
        return context

    def get(self, request, *args, **kwargs):
        if request.headers.get("X-Requested-With") == "XMLHttpRequest":
            try:
                if "search_captures" in request.GET:
                    form = CaptureSearchForm(request.GET)
                    if form.is_valid():
                        captures = self.search_captures(form.cleaned_data, request)
                        return JsonResponse(
                            self.get_paginated_response(captures, request)
                        )
                    return JsonResponse({"error": form.errors}, status=400)

                if "search_files" in request.GET:
                    base_dir = sanitize_path_rel_to_user(
                        unsafe_path="/",
                        request=self.request,
                    )
                    form = FileSearchForm(request.GET, user=self.request.user)
                    if form.is_valid():
                        files = self.search_files(form.cleaned_data, request)
                        return JsonResponse(
                            {
                                "tree": self._get_directory_tree(files, str(base_dir)),
                                "extension_choices": form.fields[
                                    "file_extension"
                                ].choices,
                                "search_values": {
                                    "file_name": form.cleaned_data.get("file_name", ""),
                                    "file_extension": form.cleaned_data.get(
                                        "file_extension", ""
                                    ),
                                    "directory": form.cleaned_data.get("directory", ""),
                                },
                            },
                        )
                    return JsonResponse({"error": form.errors}, status=400)
            except (OSError, DatabaseError) as e:
                return JsonResponse({"error": str(e)}, status=500)

        return super().get(request, *args, **kwargs)

    def post(self, request, *args, **kwargs):
        """Handle dataset creation/update with selected captures and files."""
        try:
            # Validate form and get selected items
            validation_result = self._validate_dataset_form(request)
            if validation_result:
                return validation_result

            dataset_form, selected_captures, selected_files = (
                self._get_form_and_selections(request)
            )

            # Create or update dataset
            dataset = self._create_or_update_dataset(request, dataset_form)

            # Add captures to dataset
            capture_error = self._add_captures_to_dataset(
                dataset, selected_captures, request
            )
            if capture_error:
                return capture_error

            # Add files to dataset
            self._add_files_to_dataset(dataset, selected_files)

            # Return success response with redirect URL
            return JsonResponse(
                {"success": True, "redirect_url": reverse("users:dataset_list")},
            )

        except (DatabaseError, IntegrityError) as e:
            logger.exception("Database error in dataset creation")
            return JsonResponse(
                {"success": False, "errors": {"non_field_errors": [str(e)]}},
                status=500,
            )

    def _validate_dataset_form(self, request) -> JsonResponse | None:
        """Validate the dataset form and return error response if invalid."""
        dataset_form = DatasetInfoForm(request.POST, user=request.user)
        if not dataset_form.is_valid():
            return JsonResponse(
                {"success": False, "errors": dataset_form.errors},
                status=400,
            )

        # Get selected captures and files from hidden fields
        selected_captures = request.POST.get("selected_captures", "").split(",")
        selected_files = request.POST.get("selected_files", "").split(",")

        # Validate that at least one capture or file is selected
        if not selected_captures[0] and not selected_files[0]:
            return JsonResponse(
                {
                    "success": False,
                    "errors": {
                        "non_field_errors": [
                            "Please select at least one capture or file.",
                        ],
                    },
                },
                status=400,
            )

        return None

    def _get_form_and_selections(
        self, request
    ) -> tuple[DatasetInfoForm, list[str], list[str]]:
        """Get the form and selected items from the request."""
        dataset_form = DatasetInfoForm(request.POST, user=request.user)
        dataset_form.is_valid()  # We already validated above

        selected_captures = request.POST.get("selected_captures", "").split(",")
        selected_files = request.POST.get("selected_files", "").split(",")

        return dataset_form, selected_captures, selected_files

    def _create_or_update_dataset(self, request, dataset_form) -> Dataset:
        """Create a new dataset or update an existing one."""
        dataset_uuid = request.GET.get("dataset_uuid", None)

        if dataset_uuid:
            dataset = get_object_or_404(Dataset, uuid=dataset_uuid, owner=request.user)
            dataset.name = dataset_form.cleaned_data["name"]
            dataset.description = dataset_form.cleaned_data["description"]
            dataset.authors = [dataset_form.cleaned_data["author"]]
            dataset.status = dataset_form.cleaned_data["status"]
            dataset.save()

            # Clear existing relationships
            dataset.captures.clear()
            dataset.files.clear()
        else:
            # Create new dataset
            dataset = Dataset.objects.create(
                name=dataset_form.cleaned_data["name"],
                description=dataset_form.cleaned_data["description"],
                authors=[dataset_form.cleaned_data["author"]],
                status=dataset_form.cleaned_data["status"],
                owner=request.user,
            )

        return dataset

    def _add_captures_to_dataset(
        self, dataset: Dataset, selected_captures: list[str], request
    ) -> JsonResponse | None:
        """Add selected captures to the dataset."""
        if not selected_captures[0]:
            return None

        for capture_id in selected_captures:
            if not capture_id:
                continue
            try:
                # Only allow adding captures owned by the user
                capture = Capture.objects.get(
                    uuid=capture_id, owner=request.user, is_deleted=False
                )
                if capture.is_multi_channel:
                    # Add all captures in this composite
                    all_captures = Capture.objects.filter(
                        top_level_dir=capture.top_level_dir,
                        owner=request.user,
                        is_deleted=False,
                    )
                    dataset.captures.add(*all_captures)
                else:
                    dataset.captures.add(capture)
            except Capture.DoesNotExist:
                return JsonResponse(
                    {
                        "success": False,
                        "errors": {
                            "non_field_errors": [
                                f"Capture {capture_id} not found or you don't have "
                                "permission to add it to a dataset.",
                            ],
                        },
                    },
                    status=400,
                )

        return None

    def _add_files_to_dataset(
        self, dataset: Dataset, selected_files: list[str]
    ) -> None:
        """Add selected files to the dataset."""
        if selected_files[0]:
            files = File.objects.filter(uuid__in=selected_files)
            dataset.files.add(*files)

    def _get_file_context(
        self,
        base_dir: Path | None = None,
        existing_dataset: Dataset | None = None,
    ) -> tuple[list[dict[str, Any]], dict[str, Any]]:
        selected_files: list[dict[str, Any]] = []
        selected_files_details: dict[str, Any] = {}
        if not existing_dataset:
            return selected_files, selected_files_details

        files_queryset = existing_dataset.files.filter(
            is_deleted=False,
            owner=self.request.user,
        )

        # Prepare file details for JavaScript
        for selected_file in files_queryset:
            rel_path = (
                f"{selected_file.directory.replace(str(base_dir), '')}"
                if base_dir
                else None
            )
            selected_files.append(self.serialize_item(selected_file, rel_path))

            selected_files_details[str(selected_file.uuid)] = self.serialize_item(
                selected_file,
                rel_path,
            )

        return selected_files, selected_files_details

    def _get_capture_context(
        self, existing_dataset: Dataset | None = None
    ) -> tuple[list[str], dict[str, Any]]:
        selected_captures: list[str] = []
        selected_captures_details: dict[str, Any] = {}
        composite_capture_dirs: set[str] = set()
        if existing_dataset:
            captures_queryset = existing_dataset.captures.filter(
                is_deleted=False,
                owner=self.request.user,
            )

            # Only include one composite per group
            for capture in captures_queryset.order_by("-created_at"):
                if capture.is_multi_channel:
                    if capture.top_level_dir not in composite_capture_dirs:
                        capture_dict = self.serialize_item(capture)
                        capture_uuid = str(capture_dict["id"])
                        selected_captures.append(capture_uuid)
                        selected_captures_details[capture_uuid] = capture_dict
                        composite_capture_dirs.add(capture.top_level_dir)
                else:
                    capture_dict = self.serialize_item(capture)
                    capture_uuid = str(capture_dict["id"])
                    selected_captures.append(capture_uuid)
                    selected_captures_details[capture_uuid] = capture_dict

        return selected_captures, selected_captures_details


user_group_captures_view = GroupCapturesView.as_view()


class ListDatasetsView(Auth0LoginRequiredMixin, View):
    template_name = "users/dataset_list.html"

    def get(self, request, *args, **kwargs) -> HttpResponse:
        """Handle GET request for dataset list."""
        sort_by, sort_order = self._get_sort_parameters(request)
        order_by = self._build_order_by(sort_by, sort_order)

        owned_datasets = self._get_owned_datasets(request.user, order_by)
        shared_datasets = self._get_shared_datasets(request.user, order_by)

        datasets_with_shared_users = []
        datasets_with_shared_users.extend(
            self._prepare_owned_datasets(owned_datasets, request.user)
        )
        datasets_with_shared_users.extend(
            self._prepare_shared_datasets(shared_datasets)
        )

        page_obj = self._paginate_datasets(datasets_with_shared_users, request)

        return render(
            request,
            template_name=self.template_name,
            context={
                "page_obj": page_obj,
                "sort_by": sort_by,
                "sort_order": sort_order,
            },
        )

    def _get_sort_parameters(self, request: HttpRequest) -> tuple[str, str]:
        """Get sort parameters from request."""
        sort_by = request.GET.get("sort_by", "created_at")
        sort_order = request.GET.get("sort_order", "desc")
        return sort_by, sort_order

    def _build_order_by(self, sort_by: str, sort_order: str) -> str:
        """Build order_by string for queryset."""
        allowed_sort_fields = {"name", "created_at", "updated_at", "authors"}

        if sort_by in allowed_sort_fields:
            order_prefix = "-" if sort_order == "desc" else ""
            return f"{order_prefix}{sort_by}"

        return "-created_at"  # Default sorting

    def _get_owned_datasets(self, user: User, order_by: str) -> QuerySet[Dataset]:
        """Get datasets owned by the user."""
        return user.datasets.filter(is_deleted=False).all().order_by(order_by)

    def _get_shared_datasets(self, user: User, order_by: str) -> QuerySet[Dataset]:
        """Get datasets shared with the user."""
        shared_permissions = UserSharePermission.objects.filter(
            shared_with=user,
            item_type=ItemType.DATASET,
            is_deleted=False,
            is_enabled=True,
        ).select_related("owner")

        shared_dataset_uuids = [perm.item_uuid for perm in shared_permissions]
        return (
            Dataset.objects.filter(uuid__in=shared_dataset_uuids, is_deleted=False)
            .exclude(owner=user)
            .order_by(order_by)
        )

    def _prepare_owned_datasets(
        self, datasets: QuerySet[Dataset], user: User
    ) -> list[dict]:
        """Prepare owned datasets with shared user information."""
        result = []
        for dataset in datasets:
            dataset_data = DatasetGetSerializer(dataset).data
            shared_users = self._get_shared_users_for_dataset(dataset, user)

            dataset_data.update(
                {
                    "shared_users": shared_users,
                    "is_owner": True,
                    "is_shared_with_me": False,
                    "owner_name": dataset.owner.name or "Owner",
                    "owner_email": dataset.owner.email or "",
                }
            )
            result.append(dataset_data)
        return result

    def _prepare_shared_datasets(self, datasets: QuerySet[Dataset]) -> list[dict]:
        """Prepare shared datasets with shared user information."""
        result = []
        for dataset in datasets:
            dataset_data = DatasetGetSerializer(dataset).data
            shared_users = self._get_shared_users_for_dataset(dataset, dataset.owner)

            dataset_data.update(
                {
                    "shared_users": shared_users,
                    "is_owner": False,
                    "is_shared_with_me": True,
                    "owner_name": dataset.owner.name or "Owner",
                    "owner_email": dataset.owner.email or "",
                }
            )
            result.append(dataset_data)
        return result

    def _get_shared_users_for_dataset(
        self, dataset: Dataset, owner: User
    ) -> list[dict]:
        """Get shared users and groups for a dataset."""
        shared_permissions = (
            UserSharePermission.objects.filter(
                item_uuid=dataset.uuid,
                item_type=ItemType.DATASET,
                owner=owner,
                is_deleted=False,
                is_enabled=True,
            )
            .select_related("shared_with")
            .prefetch_related("share_groups__members")
        )

        shared_users = []
        group_permissions = {}

        for perm in shared_permissions:
            if perm.share_groups.exists():
                self._process_group_permission(perm, group_permissions)
            else:
                self._process_individual_permission(perm, shared_users)

        # Add groups with member counts
        for group_data in group_permissions.values():
            group_data["member_count"] = len(group_data["members"])
            shared_users.append(group_data)

        return shared_users

    def _process_group_permission(
        self, perm: UserSharePermission, group_permissions: dict
    ) -> None:
        """Process a group permission and update group_permissions dict."""
        for group in perm.share_groups.all():
            group_uuid = str(group.uuid)
            if group_uuid not in group_permissions:
                group_permissions[group_uuid] = {
                    "name": group.name,
                    "email": f"group:{group_uuid}",
                    "type": "group",
                    "members": [],
                    "permission_level": perm.permission_level,
                }
            group_permissions[group_uuid]["members"].append(
                {
                    "name": perm.shared_with.name,
                    "email": perm.shared_with.email,
                }
            )

    def _process_individual_permission(
        self, perm: UserSharePermission, shared_users: list
    ) -> None:
        """Process an individual permission and update shared_users list."""
        user_data = {
            "name": perm.shared_with.name,
            "email": perm.shared_with.email,
            "type": "user",
        }
        if hasattr(perm, "permission_level"):
            user_data["permission_level"] = perm.permission_level
        shared_users.append(user_data)

    def _paginate_datasets(self, datasets: list[dict], request: HttpRequest) -> Any:
        """Paginate the datasets list."""
        paginator = Paginator(datasets, per_page=15)
        page_number = request.GET.get("page")
        return paginator.get_page(page_number)


def _apply_basic_filters(
    qs: QuerySet[Capture],
    search: str | None = None,
    date_start: str | None = None,
    date_end: str | None = None,
    cap_type: str | None = None,
) -> QuerySet[Capture]:
    """Apply basic filters: search, date range, and capture type."""
    if search:
        # First get the base queryset with direct field matches
        base_filter = (
            Q(channel__icontains=search)
            | Q(index_name__icontains=search)
            | Q(capture_type__icontains=search)
            | Q(uuid__icontains=search)
        )

        # Then add any captures where the display value matches
        display_matches = [
            capture.pk
            for capture in qs
            if search.lower() in capture.get_capture_type_display().lower()
        ]

        if display_matches:
            base_filter |= Q(pk__in=display_matches)

        qs = qs.filter(base_filter)

    if date_start:
        qs = qs.filter(created_at__gte=date_start)
    if date_end:
        qs = qs.filter(created_at__lte=date_end)
    if cap_type:
        qs = qs.filter(capture_type=cap_type)

    return qs


def _apply_frequency_filters(
    qs: QuerySet[Capture], min_freq: str, max_freq: str
) -> QuerySet[Capture]:
    """Apply center frequency range filters using OpenSearch data (fast!)."""
    # Only apply frequency filtering if meaningful parameters are provided
    min_freq_str = str(min_freq).strip() if min_freq else ""
    max_freq_str = str(max_freq).strip() if max_freq else ""

    # If both frequency parameters are empty, don't apply frequency filtering
    if not min_freq_str and not max_freq_str:
        return qs

    # Convert to float, skip filtering if invalid values
    try:
        min_freq_val = float(min_freq_str) if min_freq_str else None
    except ValueError:
        min_freq_val = None

    try:
        max_freq_val = float(max_freq_str) if max_freq_str else None
    except ValueError:
        max_freq_val = None

    # If both conversions failed, don't apply frequency filtering
    if min_freq_val is None and max_freq_val is None:
        return qs

    try:
        # Bulk load frequency metadata for all captures
        frequency_data = Capture.bulk_load_frequency_metadata(qs)

        filtered_uuids = []
        for capture in qs:
            capture_uuid = str(capture.uuid)
            freq_info = frequency_data.get(capture_uuid, {})
            center_freq_hz = freq_info.get("center_frequency")

            if center_freq_hz is None:
                # If no frequency data and filters are active, exclude it
                continue  # Skip this capture

            center_freq_ghz = center_freq_hz / 1e9

            # Apply frequency range filter
            if min_freq_val is not None and center_freq_ghz < min_freq_val:
                continue  # Skip this capture
            if max_freq_val is not None and center_freq_ghz > max_freq_val:
                continue  # Skip this capture

            # Capture passed all filters
            filtered_uuids.append(capture.uuid)

        return qs.filter(uuid__in=filtered_uuids)

    except Exception:
        logger.exception("Error applying frequency filters")
        return qs  # Return unfiltered queryset on error


def _apply_sorting(
    qs: QuerySet[Capture],
    sort_by: str,
    sort_order: str = "desc",
):
    """Apply sorting to the queryset."""
    # Define allowed sort fields (actual database fields only)
    allowed_sort_fields = {
        "uuid",
        "created_at",
        "updated_at",
        "deleted_at",
        "is_deleted",
        "is_public",
        "channel",
        "scan_group",
        "capture_type",
        "top_level_dir",
        "index_name",
        "owner",
        "origin",
        "dataset",
    }

    # Handle computed properties with meaningful fallbacks
    computed_field_fallbacks = {
        # Could be enhanced with OpenSearch sorting later
        "center_frequency_ghz": "created_at",
        "sample_rate_mhz": "created_at",
    }

    # Check if it's a computed field first
    if sort_by in computed_field_fallbacks:
        # For now, fall back to a meaningful sort field
        # In the future, this could be enhanced to sort by OpenSearch data
        fallback_field = computed_field_fallbacks[sort_by]
        if sort_order == "desc":
            return qs.order_by(f"-{fallback_field}")
        return qs.order_by(fallback_field)

    # Only apply sorting if the field is allowed
    if sort_by in allowed_sort_fields:
        if sort_order == "desc":
            return qs.order_by(f"-{sort_by}")
        return qs.order_by(sort_by)

    # Default sorting if field is not recognized
    return qs.order_by("-created_at")


user_dataset_list_view = ListDatasetsView.as_view()


class TemporaryZipDownloadView(Auth0LoginRequiredMixin, View):
    """View to display a temporary zip file download page and serve the file."""

    template_name = "users/temporary_zip_download.html"

    def get(self, request, *args, **kwargs) -> HttpResponse:
        """Display download page for a temporary zip file or serve the file."""
        zip_uuid = kwargs.get("uuid")
        if not zip_uuid:
            logger.warning("No UUID provided in temporary zip download request")
            error_msg = "UUID is required"
            raise Http404(error_msg)

        # Check if this is a download request (automatic download from JavaScript)
        if request.GET.get("download") == "true":
            return self._serve_file_download(zip_uuid, request.user)

        try:
            # Get the temporary zip file
            temp_zip = get_object_or_404(
                TemporaryZipFile,
                uuid=zip_uuid,
                owner=request.user,
            )

            # Check if file still exists on disk
            file_exists = (
                Path(temp_zip.file_path).exists() if temp_zip.file_path else False
            )

            # Determine status and prepare context
            if temp_zip.is_deleted:
                status = "deleted"
                message = "This file has been deleted and is no longer available."
            elif temp_zip.is_expired:
                status = "expired"
                message = "This download link has expired and is no longer available."
            elif not file_exists:
                status = "file_missing"
                message = "The file was not found on the server."
            else:
                status = "available"
                message = None

            # Convert UTC expiry date to user's timezone for display
            expires_at_local = (
                timezone.localtime(temp_zip.expires_at) if temp_zip.expires_at else None
            )

            context = {
                "temp_zip": temp_zip,
                "status": status,
                "message": message,
                "file_exists": file_exists,
                "expires_at_local": expires_at_local,
            }

            return render(request, template_name=self.template_name, context=context)

        except TemporaryZipFile.DoesNotExist:
            logger.warning(
                "Temporary zip file not found: %s for user: %s",
                zip_uuid,
                request.user.id,
            )
            error_msg = "File not found."
            raise Http404(error_msg) from None

    def _serve_file_download(self, zip_uuid: str, user) -> HttpResponse:
        """Serve the zip file for download."""
        try:
            # Get the temporary zip file
            temp_zip = get_object_or_404(
                TemporaryZipFile,
                uuid=zip_uuid,
                owner=user,
            )

            logger.info("Found temporary zip file: %s", temp_zip.filename)

            file_path = Path(temp_zip.file_path)
            if not file_path.exists():
                logger.warning("File not found on disk: %s", temp_zip.file_path)
                return JsonResponse(
                    {"error": "The file was not found on the server."}, status=404
                )

            file_size = file_path.stat().st_size

            with file_path.open("rb") as f:
                file_content = f.read()
                response = HttpResponse(file_content, content_type="application/zip")
                response["Content-Disposition"] = (
                    f'attachment; filename="{temp_zip.filename}"'
                )
                response["Content-Length"] = file_size

                # Mark the file as downloaded
                temp_zip.mark_downloaded()

                return response

        except OSError:
            logger.exception("Error reading file: %s", temp_zip.file_path)
            return JsonResponse({"error": "Error reading file."}, status=500)


user_temporary_zip_download_view = TemporaryZipDownloadView.as_view()


class DownloadItemView(Auth0LoginRequiredMixin, View):
    """
    Unified view to handle item download requests for both datasets and captures.

    This view follows the same pattern as ShareItemView, accepting item_type
    as a URL parameter and handling the download logic generically.
    """

    # Map item types to their corresponding models
    ITEM_MODELS = {
        ItemType.DATASET: Dataset,
        ItemType.CAPTURE: Capture,
    }

    def post(
        self,
        request: HttpRequest,
        item_uuid: str,
        item_type: ItemType,
        *args: Any,
        **kwargs: Any,
    ) -> HttpResponse:
        """
        Handle item download request.

        Args:
            request: The HTTP request object
            item_uuid: The UUID of the item to download
            item_type: The type of item to download from ItemType enum

        Returns:
            A JSON response containing the download status
        """
        # Validate item type
        if item_type not in self.ITEM_MODELS:
            return JsonResponse(
                {"success": False, "message": "Invalid item type"},
                status=400,
            )

        # Check if user has access to the item (either as owner or shared user)
        if not user_has_access_to_item(request.user, item_uuid, item_type):
            return JsonResponse(
                {
                    "success": False,
                    "message": f"{item_type.capitalize()} not found or access denied",
                    "item_uuid": item_uuid,
                },
                status=404,
            )

        # Get the item
        try:
            model_class = self.ITEM_MODELS[item_type]
            item = get_object_or_404(
                model_class,
                uuid=item_uuid,
                is_deleted=False,
            )
        except model_class.DoesNotExist:
            return JsonResponse(
                {
                    "success": False,
                    "message": f"{item_type.capitalize()} not found",
                    "item_uuid": item_uuid,
                },
                status=404,
            )

        # Get user email
        user_email = request.user.email
        if not user_email:
            return JsonResponse(
                {
                    "success": False,
                    "message": f"User email is required for sending {item_type} files.",
                },
                status=400,
            )

        # Check if a user already has a task running
        task_name = f"{item_type}_download"
        if is_user_locked(str(request.user.id), task_name):
            return JsonResponse(
                {
                    "success": False,
                    "message": (
                        f"You already have a {item_type} download in progress. "
                        "Please wait for it to complete."
                    ),
                },
                status=400,
            )

        # Trigger the unified Celery task
        task = send_item_files_email.delay(
            str(item.uuid),
            str(request.user.id),
            item_type,
        )

        return JsonResponse(
            {
                "success": True,
                "message": (
                    f"{item_type.capitalize()} download request accepted. "
                    "You will receive an email with the files shortly."
                ),
                "task_id": task.id,
                "item_name": getattr(item, "name", str(item)),
                "user_email": user_email,
            },
            status=202,
        )


user_download_item_view = DownloadItemView.as_view()


class DatasetDetailsView(Auth0LoginRequiredMixin, FileTreeMixin, View):
    """View to handle dataset details modal requests."""

    def _get_dataset_files(self, dataset: Dataset) -> QuerySet[File]:
        """
        Get all files associated with a dataset,
        including files from linked captures.

        Args:
            dataset: The dataset to get files for

        Returns:
            A QuerySet of files associated with the dataset
        """
        # Get files directly associated with the dataset
        dataset_files = dataset.files.filter(is_deleted=False)

        # Get files from linked captures
        capture_file_ids = []
        dataset_captures = dataset.captures.filter(is_deleted=False)
        for capture in dataset_captures:
            capture_file_ids.extend(
                capture.files.filter(is_deleted=False).values_list("uuid", flat=True)
            )

        return File.objects.filter(
            Q(uuid__in=dataset_files.values_list("uuid", flat=True))
            | Q(uuid__in=capture_file_ids)
        )

    def get(self, request, *args, **kwargs) -> JsonResponse:
        """
        Get dataset details and files for the modal.

        Args:
            request: The HTTP request object
            *args: Variable length argument list
            **kwargs: Arbitrary keyword arguments

        Returns:
            A JSON response containing the dataset details and files
        """
        dataset_uuid = request.GET.get("dataset_uuid")

        if not dataset_uuid:
            return JsonResponse({"error": "Dataset UUID is required"}, status=400)

        # Check if user has access to the dataset
        if not user_has_access_to_item(request.user, dataset_uuid, ItemType.DATASET):
            return JsonResponse(
                {"error": "Dataset not found or access denied"}, status=404
            )

        try:
            dataset = get_object_or_404(Dataset, uuid=dataset_uuid, is_deleted=False)

            # Get dataset information
            dataset_data = DatasetGetSerializer(dataset).data

            # Get all files associated with the dataset
            files_queryset = self._get_dataset_files(dataset)

            # Calculate statistics
            total_files = files_queryset.count()
            captures_count = files_queryset.filter(capture__isnull=False).count()
            artifacts_count = files_queryset.filter(capture__isnull=True).count()
            total_size = files_queryset.aggregate(total=Sum("size"))["total"] or 0

            # Use the same base directory logic as GroupCapturesView
            base_dir = sanitize_path_rel_to_user(
                unsafe_path="/",
                request=request,
            )
            tree_data = self._get_directory_tree(files_queryset, str(base_dir))

            response_data = {
                "dataset": dataset_data,
                "tree": tree_data,
                "statistics": {
                    "total_files": total_files,
                    "captures": captures_count,
                    "artifacts": artifacts_count,
                    "total_size": total_size,
                },
            }

            return JsonResponse(response_data)

        except Dataset.DoesNotExist:
            return JsonResponse({"error": "Dataset not found"}, status=404)
        except Exception:
            logger.exception("Error retrieving dataset details")
            return JsonResponse({"error": "Internal server error"}, status=500)


user_dataset_details_view = DatasetDetailsView.as_view()


<<<<<<< HEAD
class ShareGroupListView(Auth0LoginRequiredMixin, UserSearchMixin, View):
    """
    View to handle ShareGroup management functionality.

    This view allows users to:
    - View their owned ShareGroups
    - Create new ShareGroups
    - Add/remove members from ShareGroups
    - Delete ShareGroups
    """

    template_name = "users/share_group_list.html"

    def get(self, request: HttpRequest, *args: Any, **kwargs: Any) -> HttpResponse:
        """Display the ShareGroup management page."""
        # Check if this is an AJAX request for group members
        group_uuid = request.GET.get("group_uuid")
        search_query = request.GET.get("q")

        if request.headers.get("X-Requested-With") == "XMLHttpRequest":
            if not group_uuid:
                return JsonResponse({"error": "Group not found."}, status=400)

            if search_query:
                return self._search_users_for_group(request, group_uuid, search_query)
            return self._get_group_members(request, group_uuid)

        return self._display_share_groups_page(request)

    def _search_users_for_group(
        self, request: HttpRequest, group_uuid: str, search_query: str
    ) -> HttpResponse:
        """Search users for a specific group."""
        try:
            group = request.user.owned_share_groups.get(
                uuid=group_uuid, is_deleted=False
            )
            users_in_group = group.members.values_list("id", flat=True)

            return self.search_users(
                request=request,
                exclude_user_ids=users_in_group,
                include_groups=False,
            )
        except ShareGroup.DoesNotExist:
            return JsonResponse({"error": "Group not found"}, status=404)

    def _display_share_groups_page(self, request: HttpRequest) -> HttpResponse:
        """Display the main share groups page."""
        share_groups = (
            request.user.owned_share_groups.filter(is_deleted=False)
            .prefetch_related("members")
            .order_by("-created_at")
        )

        context = {
            "share_groups": share_groups,
        }

        return render(request, self.template_name, context)

    def _get_group_members(self, request: HttpRequest, group_uuid: str) -> JsonResponse:
        """Get current members of a ShareGroup."""
        try:
            share_group = request.user.owned_share_groups.get(
                uuid=group_uuid, is_deleted=False
            )

            members = share_group.members.all().values("email", "name")
            member_list = [
                {"email": member["email"], "name": member["name"]} for member in members
            ]

            return JsonResponse(
                {"success": True, "members": member_list, "count": len(member_list)}
            )
        except ShareGroup.DoesNotExist:
            return JsonResponse({"error": "Group not found"}, status=404)

    def post(self, request: HttpRequest, *args: Any, **kwargs: Any) -> HttpResponse:
        """Handle ShareGroup operations (create, update, delete)."""
        action = request.POST.get("action")

        action_handlers = {
            "create": self._create_share_group,
            "add_members": self._add_members_to_group,
            "remove_members": self._remove_members_from_group,
            "delete_group": self._delete_share_group,
            "get_shared_assets": self._get_shared_assets_for_group_request,
        }

        handler = action_handlers.get(action)
        if handler:
            return handler(request)
        return JsonResponse({"error": "Invalid action"}, status=400)

    def _create_share_group(self, request: HttpRequest) -> JsonResponse:
        """Create a new ShareGroup."""
        name = request.POST.get("name", "").strip()

        if not name:
            return JsonResponse({"error": "Group name is required"}, status=400)

        # Check if group name already exists for this user
        if request.user.owned_share_groups.filter(name=name, is_deleted=False).exists():
            return JsonResponse(
                {"error": "A group with this name already exists"}, status=400
            )

        try:
            share_group = ShareGroup.objects.create(name=name, owner=request.user)

            return JsonResponse(
                {
                    "success": True,
                    "message": f'Group "{name}" created successfully',
                    "group": {
                        "uuid": str(share_group.uuid),
                        "name": share_group.name,
                        "created_at": share_group.created_at.isoformat(),
                        "member_count": 0,
                    },
                }
            )
        except (ValueError, IntegrityError) as e:
            return JsonResponse({"error": f"Failed to create group: {e!s}"}, status=500)

    def _add_members_to_group(self, request: HttpRequest) -> JsonResponse:
        """Add members to a ShareGroup."""
        group_uuid = request.POST.get("group_uuid")
        user_emails_str = request.POST.get("user_emails", "").strip()

        if not group_uuid or not user_emails_str:
            return JsonResponse(
                {"error": "Group UUID and user emails are required"}, status=400
            )

        try:
            share_group = request.user.owned_share_groups.get(
                uuid=group_uuid, is_deleted=False
            )
        except ShareGroup.DoesNotExist:
            return JsonResponse({"error": "Group not found"}, status=404)

        # Get shared assets that will be accessible to new group members
        # (commented out as not currently used)

        # Parse and validate user emails
        user_emails = [
            email.strip() for email in user_emails_str.split(",") if email.strip()
        ]
        added_users, errors = self._process_user_addition(
            request=request,
            share_group=share_group,
            user_emails=user_emails,
            request_user=request.user,
        )

        return JsonResponse(
            {
                "success": True,
                "message": (
                    f'Added {len(added_users)} members to group "{share_group.name}"'
                ),
                "added_users": added_users,
                "errors": errors,
                "member_count": share_group.members.count(),
            }
        )

    def _process_user_addition(
        self,
        request: HttpRequest,
        share_group: ShareGroup,
        user_emails: list[str],
        request_user: User,
    ) -> tuple[list[str], list[str]]:
        """Process adding users to a group. Returns (added_users, errors)."""
        added_users = []
        errors = []

        for email in user_emails:
            try:
                user = User.objects.get(email=email, is_approved=True)

                if user == request_user:
                    errors.append(f"You cannot add yourself to a group ({email})")
                    continue

                if share_group.members.filter(id=user.id).exists():
                    errors.append(f"User {email} is already a member of this group")
                    continue

                share_group.members.add(user)
                added_users.append(email)

                # get the user_object from the email
                user_object = User.objects.get(email=email)
                message = (
                    f"You have been added to the group {share_group.name} "
                    f"by {request.user.name}"
                )

                self._share_items_with_users_in_group_on_add(
                    request=request,
                    group=share_group,
                    user=user_object,
                    message=message,
                )

            except User.DoesNotExist:
                errors.append(f"User with email {email} not found or not approved")

        return added_users, errors

    def _share_items_with_users_in_group_on_add(
        self,
        request: HttpRequest,
        group: ShareGroup,
        user: User,
        message: str,
    ) -> None:
        """Share items to new members of group on add"""

        # find share permissions for group members
        shared_items = (
            UserSharePermission.objects.filter(
                share_groups=group,
                is_deleted=False,
                is_enabled=True,
            )
            .values_list("item_uuid", "item_type")
            .distinct()
        )

        # create share permissions for new member
        for item_uuid, item_type in shared_items:
            update_or_create_user_group_share_permissions(
                request_user=request.user,
                group=group,
                share_user=user,
                item_uuid=item_uuid,
                item_type=item_type,
                message=message,
            )

    def _remove_members_from_group(self, request: HttpRequest) -> JsonResponse:
        """Remove members from a ShareGroup."""
        group_uuid = request.POST.get("group_uuid")
        user_emails_str = request.POST.get("user_emails", "").strip()

        if not group_uuid or not user_emails_str:
            return JsonResponse(
                {"error": "Group UUID and user emails are required"}, status=400
            )

        try:
            share_group = request.user.owned_share_groups.get(
                uuid=group_uuid, is_deleted=False
            )
        except ShareGroup.DoesNotExist:
            return JsonResponse({"error": "Group not found"}, status=404)

        # Parse user emails
        user_emails = [
            email.strip() for email in user_emails_str.split(",") if email.strip()
        ]
        removed_users, errors = self._process_user_removal(share_group, user_emails)

        return JsonResponse(
            {
                "success": True,
                "message": (
                    f"Removed {len(removed_users)} members from group "
                    f'"{share_group.name}"'
                ),
                "removed_users": removed_users,
                "errors": errors,
                "member_count": share_group.members.count(),
            }
        )

    def _process_user_removal(
        self, share_group: ShareGroup, user_emails: list[str]
    ) -> tuple[list[str], list[str]]:
        """Process removing users from a group. Returns (removed_users, errors)."""
        removed_users = []
        errors = []

        for email in user_emails:
            try:
                user = User.objects.get(email=email)

                if share_group.members.filter(id=user.id).exists():
                    share_group.members.remove(user)

                    # Update share permissions for this user
                    self._update_user_share_permissions_on_removal(user, share_group)

                    removed_users.append(email)
                else:
                    errors.append(f"User {email} is not a member of this group")

            except User.DoesNotExist:
                errors.append(f"User with email {email} not found")

        return removed_users, errors

    def _get_shared_assets_for_group(
        self, share_group: ShareGroup
    ) -> list[dict[str, Any]]:
        """Get list of shared assets that are accessible to group members."""
        # Find all share permissions where this group is associated
        share_permissions = (
            UserSharePermission.objects.filter(
                share_groups=share_group,
                is_deleted=False,
                is_enabled=True,
            )
            .select_related("owner")
            .distinct("item_uuid", "item_type")
        )

        shared_assets = []
        for permission in share_permissions:
            try:
                # Get the actual item based on type
                if permission.item_type == "dataset":
                    item = Dataset.objects.get(uuid=permission.item_uuid)
                elif permission.item_type == "capture":
                    item = Capture.objects.get(uuid=permission.item_uuid)
                else:
                    msg = f"Unknown item type: {permission.item_type}"
                    logger.warning(msg)
                    continue  # Skip unknown item types

                shared_assets.append(
                    {
                        "uuid": str(item.uuid),
                        "name": getattr(item, "name", str(item)),
                        "type": permission.item_type,
                        "owner_name": permission.owner.name,
                        "owner_email": permission.owner.email,
                    }
                )
            except (Dataset.DoesNotExist, Capture.DoesNotExist):
                # Skip if item no longer exists
                continue

        # Sort assets: datasets first (alphabetically), then captures (alphabetically)
        shared_assets.sort(
            key=lambda asset: (asset["type"] != "dataset", asset["name"].lower())
        )

        return shared_assets

    def _update_user_share_permissions_on_removal(
        self, user: User, share_group: ShareGroup
    ) -> None:
        """Update share permissions when a user is removed from a group."""
        # Find all share permissions where this user was shared via this group
        share_permissions = UserSharePermission.objects.filter(
            shared_with=user,
            share_groups=share_group,
            is_deleted=False,
        )

        # For each permission, remove the group association and update enabled status
        for permission in share_permissions:
            permission.share_groups.remove(share_group)
            permission.update_enabled_status()

    def _get_shared_assets_for_group_request(
        self, request: HttpRequest
    ) -> JsonResponse:
        """Get shared assets for a group (for display in modal)."""
        group_uuid = request.POST.get("group_uuid")

        if not group_uuid:
            return JsonResponse({"error": "Group UUID is required"}, status=400)

        try:
            share_group = request.user.owned_share_groups.get(
                uuid=group_uuid, is_deleted=False
            )
        except ShareGroup.DoesNotExist:
            return JsonResponse({"error": "Group not found"}, status=404)

        shared_assets = self._get_shared_assets_for_group(share_group)

        return JsonResponse({"success": True, "shared_assets": shared_assets})

    def _delete_share_group(self, request: HttpRequest) -> JsonResponse:
        """Delete a ShareGroup (soft delete)."""
        group_uuid = request.POST.get("group_uuid")

        if not group_uuid:
            return JsonResponse({"error": "Group UUID is required"}, status=400)

        try:
            share_group = request.user.owned_share_groups.get(
                uuid=group_uuid, is_deleted=False
            )
        except ShareGroup.DoesNotExist:
            return JsonResponse({"error": "Group not found"}, status=404)

        try:
            # remove all members from the group
            share_group.members.clear()

            # remove all share permissions for the group
            share_permissions = UserSharePermission.objects.filter(
                share_groups=share_group,
                is_deleted=False,
                is_enabled=True,
            )
            for permission in share_permissions:
                permission.share_groups.remove(share_group)
                permission.update_enabled_status()

            # soft delete the group
            share_group.soft_delete()
            return JsonResponse(
                {
                    "success": True,
                    "message": f'Group "{share_group.name}" deleted successfully',
                }
            )
        except (ValueError, IntegrityError) as e:
            return JsonResponse({"error": f"Failed to delete group: {e!s}"}, status=500)


user_share_group_list_view = ShareGroupListView.as_view()
=======
@method_decorator(csrf_exempt, name="dispatch")
class UploadCaptureView(View):
    def _process_file_uploads(
        self,
        request: HttpRequest,
        upload_chunk_files: list[Any],
        relative_paths: list[str],
    ) -> tuple[int, list[str]]:
        saved_files_count = 0
        file_errors = []
        skipped_files = []

        for f, rel_path in zip(upload_chunk_files, relative_paths, strict=True):
            path = Path(rel_path)
            directory = "/" + str(path.parent) if path.parent != Path() else "/"
            filename = path.name
            file_size = f.size
            content_type = getattr(f, "content_type", "application/octet-stream")

            # Skip empty files (these are placeholders for skipped files)
            if file_size == 0:
                logger.info(
                    "Skipping empty file: %s (likely a placeholder for skipped file)",
                    filename,
                )
                continue

            file_data = {
                "owner": request.user.pk,
                "name": filename,
                "directory": directory,
                "file": f,
                "size": file_size,
                "media_type": content_type,
            }
            responses, upload_errors = upload_file_helper_simple(request, file_data)

            for response in responses:
                if response.status_code in (
                    status.HTTP_200_OK,
                    status.HTTP_201_CREATED,
                ):
                    saved_files_count += 1
                else:
                    error_msg = f"Failed to upload {filename}: {response.data}"
                    file_errors.append(error_msg)
                    logger.error(error_msg)
            file_errors.extend(upload_errors)
        file_errors.extend(skipped_files)
        return saved_files_count, file_errors

    def _create_capture_with_endpoint_helper(
        self,
        request: HttpRequest,
        capture_data: dict[str, Any],
        all_relative_paths: list[str] | None = None,
    ) -> tuple[str | None, str | None]:
        """Create a single capture using prepared capture data.

        Returns (capture_uuid, error) where capture_uuid is the created capture
        UUID or None if creation failed, and error is the error message or None.
        """
        try:
            # Set the index name based on capture type
            from sds_gateway.api_methods.utils.metadata_schemas import infer_index_name

            capture_data["index_name"] = infer_index_name(capture_data["capture_type"])

            # Use the helper function to create the capture
            responses, capture_errors = create_capture_helper_simple(
                request, capture_data
            )
        except (ValueError, TypeError, AttributeError) as exc:
            logger.exception("Data validation error creating capture")
            return None, f"Data validation error: {exc}"
        except (ConnectionError, TimeoutError) as exc:
            logger.exception("Network error creating capture")
            return None, f"Network error: {exc}"
        else:
            if responses:
                # Capture created successfully
                response = responses[0]
                if hasattr(response, "data") and isinstance(response.data, dict):
                    capture_data = response.data
                    # Extract only the UUID since that's all we use
                    capture_uuid = capture_data.get("uuid")
                    return capture_uuid, None
                logger.warning(
                    "Unexpected response format: %s",
                    response.data,
                )
                return (
                    None,
                    f"Unexpected response format: {response.data}",
                )
            # Capture creation failed
            error_msg = capture_errors[0] if capture_errors else "Unknown error"
            logger.error(
                "Failed to create capture: %s",
                error_msg,
            )
            return (
                None,
                f"Failed to create capture: {error_msg}",
            )

    def _calculate_top_level_dir(
        self, relative_paths: list[str], all_relative_paths: list[str]
    ) -> str:
        """Calculate the top level directory from relative paths."""
        if all_relative_paths and len(all_relative_paths) > 0:
            # Use all_relative_paths when files are skipped
            first_rel_path = all_relative_paths[0]
        elif relative_paths and len(relative_paths) > 0:
            # Use uploaded relative_paths for normal uploads
            first_rel_path = relative_paths[0]
        else:
            first_rel_path = ""

        if first_rel_path and "/" in first_rel_path:
            return "/" + first_rel_path.split("/")[0]
        if first_rel_path:
            return "/"
        return "/"

    def check_rh_scan_group(self, scan_group: str) -> str | None:
        """Check and validate RadioHound scan group.

        Args:
            scan_group: The scan group string to validate

        Returns:
            str: Error message if validation fails, None if valid
        """
        if scan_group and scan_group.strip():
            # Validate UUID format if scan_group is provided
            if not validate_uuid(scan_group.strip()):
                return (
                    f"Invalid scan group format. Must be a valid UUID, "
                    f"got: {scan_group}"
                )
        return None

    def _create_captures_by_type(
        self,
        request: HttpRequest,
        channels: list[str],
        capture_data: dict[str, Any],
        scan_group: str,
        all_relative_paths: list[str],
    ) -> tuple[list[str], list[str]]:
        """Create captures based on capture type.
        For RadioHound: Creates a single capture with scan_group
        For DigitalRF: Creates multiple captures, one for each channel
        """
        created_captures = []
        errors = []

        if capture_data["capture_type"] == CaptureType.RadioHound:
            # For RadioHound, create a single capture with scan_group
            scan_group_error = self.check_rh_scan_group(scan_group)
            if scan_group_error:
                return [], [scan_group_error]
            if scan_group and scan_group.strip():
                capture_data["scan_group"] = scan_group

            created_capture, error = self._create_capture_with_endpoint_helper(
                request, capture_data, all_relative_paths
            )
            if created_capture:
                created_captures.append(created_capture)
            if error:
                errors.append(error)
        else:
            # For DigitalRF, create captures for each channel
            for channel in channels:
                # Add channel to capture data for this iteration
                channel_capture_data = capture_data.copy()
                channel_capture_data["channel"] = channel
                created_capture, error = self._create_capture_with_endpoint_helper(
                    request,
                    channel_capture_data,
                    all_relative_paths,
                )
                if created_capture:
                    created_captures.append(created_capture)
                if error:
                    errors.append(error)

        return created_captures, errors

    def _parse_upload_request(
        self, request: HttpRequest
    ) -> tuple[list[Any], list[str], list[str], list[str], str, "CaptureType"]:
        """Parse upload request parameters."""
        upload_chunk_files = request.FILES.getlist("files")
        relative_paths = request.POST.getlist("relative_paths")
        all_relative_paths = request.POST.getlist("all_relative_paths")
        channels_str = request.POST.get("channels", "")
        channels = [ch.strip() for ch in channels_str.split(",") if ch.strip()]
        scan_group = request.POST.get("scan_group", "")
        capture_type_str = request.POST.get(
            "capture_type", "drf"
        )  # Default to DigitalRF
        # Convert string to CaptureType enum
        capture_type = (
            CaptureType.RadioHound
            if capture_type_str == "rh"
            else CaptureType.DigitalRF
        )

        return (
            upload_chunk_files,
            relative_paths,
            all_relative_paths,
            channels,
            scan_group,
            capture_type,
        )

    def _check_required_fields(
        self, capture_type: "CaptureType", channels: list[str], scan_group: str
    ) -> bool:
        """Check if required fields are provided for capture creation."""
        if capture_type == CaptureType.RadioHound:
            # scan_group is optional for RadioHound captures
            return True
        return bool(channels)

    def file_upload_status_mux(
        self,
        saved_files_count: int,
        upload_chunk_files: list[Any],
        file_errors: list[str],
        *,
        all_files_empty: bool,
        has_required_fields: bool,
    ) -> str:
        """Determine the response status based on upload and capture creation
        results.

        Returns:
            "success": All files successful OR All skipped + has required fields
            "error": Some files successful OR All files failed OR All skipped +
                missing fields
        """

        if all_files_empty:
            # All files were skipped (empty)
            return "success" if has_required_fields else "error"

        if (
            saved_files_count > 0
            and saved_files_count == len(upload_chunk_files)
            and not file_errors
        ):
            # All files successful
            return "success"

        # Some files successful OR All files failed
        return "error"

    def _build_file_capture_response_data(
        self,
        file_upload_status: str,
        saved_files_count: int,
        created_captures: list[str],
        file_errors: list[str],
        capture_errors: list[str],
        *,
        all_files_empty: bool = False,
        has_required_fields: bool = False,
    ) -> dict[str, Any]:
        """Build the response data dictionary."""
        response_data = {
            "file_upload_status": file_upload_status,
            "saved_files_count": saved_files_count,
            "captures": created_captures,
        }

        # Add custom message when all files are skipped (regardless of capture creation)
        if all_files_empty and has_required_fields and not file_errors:
            response_data["message"] = "Upload skipped. All files exist on server"
        elif all_files_empty and not has_required_fields:
            # All files were skipped but missing required fields
            response_data["message"] = (
                "Upload skipped. All files exist on server, but missing required "
                "fields for capture creation"
            )
        elif all_files_empty and file_errors:
            # All files were skipped but there were errors
            response_data["message"] = (
                "Upload skipped. All files exist on server, but there were errors "
                "during processing"
            )
        elif file_upload_status == "success" and created_captures:
            # Successful upload with capture creation
            response_data["message"] = (
                f"Upload completed successfully! {saved_files_count} files uploaded "
                f"and {len(created_captures)} capture(s) created."
            )
        elif file_upload_status == "success":
            # Successful upload without capture creation
            response_data["message"] = (
                f"Upload completed successfully! {saved_files_count} files uploaded."
            )

        # Combine file upload errors and capture creation errors
        all_errors = []
        if file_errors:
            all_errors.extend(file_errors)
        if capture_errors:
            all_errors.extend(capture_errors)
        if all_errors:
            response_data["errors"] = all_errors
        return response_data

    def _process_capture_creation(
        self,
        request: HttpRequest,
        channels: list[str],
        capture_type: "CaptureType",
        scan_group: str,
        all_relative_paths: list[str],
        *,
        has_required_fields: bool,
    ) -> tuple[list[str], list[str]]:
        """Handle capture creation logic."""
        capture_errors = []
        created_captures = []

        if has_required_fields:
            logger.info(
                "Creating captures - has_required_fields: %s, capture_type: %s, "
                "channels: %s, scan_group: %s",
                has_required_fields,
                capture_type,
                channels,
                scan_group,
            )

            # Calculate top_level_dir from relative paths
            top_level_dir = self._calculate_top_level_dir(
                all_relative_paths, all_relative_paths
            )

            # Prepare base capture data
            capture_data = {
                "capture_type": capture_type,
                "top_level_dir": str(top_level_dir),
            }

            # Create captures based on type
            created_captures, capture_errors = self._create_captures_by_type(
                request, channels, capture_data, scan_group, all_relative_paths
            )

            if capture_errors:
                logger.error("Capture creation errors: %s", capture_errors)
        else:
            created_captures = []
            capture_errors = []

        return created_captures, capture_errors

    def post(self, request: HttpRequest, *args: Any, **kwargs: Any) -> JsonResponse:
        try:
            (
                upload_chunk_files,
                relative_paths,
                all_relative_paths,
                channels,
                scan_group,
                capture_type,
            ) = self._parse_upload_request(request)

            saved_files_count, file_errors = self._process_file_uploads(
                request, upload_chunk_files, relative_paths
            )

            created_captures = []

            # Check if all files were empty (skipped)
            # If no files were sent (all skipped on frontend), consider them all empty
            all_files_empty = (
                all(f.size == 0 for f in upload_chunk_files)
                if upload_chunk_files
                else True
            )

            # Additional check: if no files were sent but we have all_relative_paths,
            # this indicates all files were skipped on the frontend
            if not upload_chunk_files and all_relative_paths:
                all_files_empty = True

            # Debug logging for request data
            logger.info(
                "Upload request - files count: %s, all_relative_paths count: %s, "
                "all_files_empty: %s, capture_type: %s, channels: %s, scan_group: %s",
                len(upload_chunk_files) if upload_chunk_files else 0,
                len(all_relative_paths) if all_relative_paths else 0,
                all_files_empty,
                capture_type,
                channels,
                scan_group,
            )

            # Create captures if:
            # 1. All uploads succeeded, OR
            # 2. We have required fields (regardless of file upload status)
            capture_errors = []
            # Check if we have the required fields for capture creation
            has_required_fields = self._check_required_fields(
                capture_type, channels, scan_group
            )

            # Check if this is a chunked upload (skip capture creation for chunks)
            is_chunk = request.POST.get("is_chunk", "false").lower() == "true"
            chunk_number = request.POST.get("chunk_number", None)
            total_chunks = request.POST.get("total_chunks", None)

            # Determine if this is the last chunk or not a chunked upload
            is_last_chunk = (
                not is_chunk
                or chunk_number is None
                or total_chunks is None
                or (int(chunk_number) == int(total_chunks))
            )
            should_create_captures = is_last_chunk

            created_captures = []
            capture_errors = []

            # Only create captures if this is the last chunk AND there are no file
            # upload errors
            if should_create_captures and not file_errors:
                # Handle capture creation
                created_captures, capture_errors = self._process_capture_creation(
                    request,
                    channels,
                    capture_type,
                    scan_group,
                    all_relative_paths,
                    has_required_fields=has_required_fields,
                )
            elif should_create_captures and file_errors:
                logger.info(
                    "Skipping capture creation due to file upload errors: %s",
                    file_errors,
                )
            else:
                logger.info(
                    "Skipping capture creation for chunk %s of %s",
                    chunk_number,
                    total_chunks,
                )

            # Log file upload errors if they occurred
            if file_errors and not all_files_empty:
                logger.error(
                    "File upload errors occurred. Errors: %s",
                    file_errors,
                )

            # Determine file upload status for frontend display
            file_upload_status = self.file_upload_status_mux(
                saved_files_count,
                upload_chunk_files,
                file_errors,
                all_files_empty=all_files_empty,
                has_required_fields=has_required_fields,
            )

            file_capture_response_data = self._build_file_capture_response_data(
                file_upload_status,
                saved_files_count,
                created_captures,
                file_errors,
                capture_errors,
                all_files_empty=all_files_empty,
                has_required_fields=has_required_fields,
            )

            return JsonResponse(file_capture_response_data)

        except (ValueError, TypeError, AttributeError) as e:
            logger.warning(
                "Data validation error in UploadCaptureView.post: %s", str(e)
            )
            return JsonResponse(
                {
                    "success": False,
                    "error": "Invalid request data",
                    "error_code": "VALIDATION_ERROR",
                    "message": f"Data validation error: {e!s}",
                },
                status=400,
            )
        except (ConnectionError, TimeoutError) as e:
            logger.exception("Network error in UploadCaptureView.post")
            return JsonResponse(
                {
                    "success": False,
                    "error": "Network connection error",
                    "error_code": "NETWORK_ERROR",
                    "message": f"Network error: {e!s}",
                },
                status=503,
            )
        except Exception as e:
            logger.exception("Unexpected error in UploadCaptureView.post")
            return JsonResponse(
                {
                    "success": False,
                    "error": "Internal server error",
                    "error_code": "UNKNOWN_ERROR",
                    "message": f"{e!s}",
                },
                status=500,
            )


user_upload_capture_view = UploadCaptureView.as_view()


@method_decorator(csrf_exempt, name="dispatch")
class CheckFileExistsView(View):
    """View to check if a file exists based on path, name, and checksum."""

    def post(self, request, *args, **kwargs):
        """Check if a file exists using the provided path, name, and checksum."""
        try:
            # Get data from request
            data = json.loads(request.body)
            directory = data.get("directory", "")
            filename = data.get("filename", "")
            checksum = data.get("checksum", "")

            # Validate required fields
            if not all([directory, filename, checksum]):
                return JsonResponse(
                    {
                        "error": (
                            "Missing required fields: directory, filename, and "
                            "checksum are required"
                        )
                    },
                    status=400,
                )

            # Prepare data for check_file_contents_exist_helper
            check_data = {
                "directory": directory,
                "name": filename,
                "sum_blake3": checksum,
            }

            # Call the helper function
            response = check_file_contents_exist_helper(request, check_data)

            # Extract the response data
            if hasattr(response, "data"):
                response_data = response.data
            else:
                response_data = str(response)

            # Return the result
            return JsonResponse(
                {
                    "status_code": response.status_code,
                    "data": response_data,
                }
            )

        except json.JSONDecodeError:
            return JsonResponse({"error": "Invalid JSON in request body"}, status=400)


user_check_file_exists_view = CheckFileExistsView.as_view()
>>>>>>> 7af8cb1e
<|MERGE_RESOLUTION|>--- conflicted
+++ resolved
@@ -82,7 +82,6 @@
 logger = logging.getLogger(__name__)
 
 
-<<<<<<< HEAD
 def get_active_api_key_count(api_keys) -> int:
     """
     Calculate the number of active (non-revoked and non-expired) API keys.
@@ -99,7 +98,8 @@
         for key in api_keys
         if not key.revoked and (not key.expiry_date or key.expiry_date >= now)
     )
-=======
+
+
 def validate_uuid(uuid_string: str) -> bool:
     """Validate if a string is a valid UUID."""
     try:
@@ -108,7 +108,6 @@
         return False
     else:
         return True
->>>>>>> 7af8cb1e
 
 
 class UserDetailView(Auth0LoginRequiredMixin, DetailView):  # pyright: ignore[reportMissingTypeArgument]
@@ -2251,7 +2250,6 @@
 user_dataset_details_view = DatasetDetailsView.as_view()
 
 
-<<<<<<< HEAD
 class ShareGroupListView(Auth0LoginRequiredMixin, UserSearchMixin, View):
     """
     View to handle ShareGroup management functionality.
@@ -2685,7 +2683,8 @@
 
 
 user_share_group_list_view = ShareGroupListView.as_view()
-=======
+
+
 @method_decorator(csrf_exempt, name="dispatch")
 class UploadCaptureView(View):
     def _process_file_uploads(
@@ -3264,5 +3263,4 @@
             return JsonResponse({"error": "Invalid JSON in request body"}, status=400)
 
 
-user_check_file_exists_view = CheckFileExistsView.as_view()
->>>>>>> 7af8cb1e
+user_check_file_exists_view = CheckFileExistsView.as_view()