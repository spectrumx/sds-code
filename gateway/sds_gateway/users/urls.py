from django.urls import path

from .api.views import GetAPIKeyView
from .views import CheckFileExistsView
from .views import FileContentView
from .views import FileDownloadView
from .views import FileH5InfoView
from .views import FilesView
from .views import ListCapturesView
from .views import UploadCaptureView
from .views import generate_api_key_form_view
from .views import new_api_key_view
from .views import revoke_api_key_view
from .views import user_api_key_view
from .views import user_captures_api_view
from .views import user_dataset_details_view
from .views import user_dataset_list_view
from .views import user_detail_view
from .views import user_download_item_view
from .views import user_file_detail_view
from .views import user_group_captures_view
from .views import user_redirect_view
from .views import user_share_group_list_view
from .views import user_share_item_view
from .views import user_temporary_zip_download_view
from .views import user_update_view

app_name = "users"
urlpatterns = [
    path("~redirect/", view=user_redirect_view, name="redirect"),
    path("~update/", view=user_update_view, name="update"),
    path("<int:pk>/", view=user_detail_view, name="detail"),
    path("files/", FilesView.as_view(), name="files"),
    path("view-api-key/", user_api_key_view, name="view_api_key"),
    path("new-api-key/", new_api_key_view, name="new_api_key"),
    path("file-list/", ListCapturesView.as_view(), name="file_list"),
    path("file-list/api/", user_captures_api_view, name="captures_api"),
    path("file-detail/<uuid:uuid>/", user_file_detail_view, name="file_detail"),
    path(
        "files/<uuid:uuid>/download/",
        FileDownloadView.as_view(),
        name="file_download",
    ),
    path("files/<uuid:uuid>/content/", FileContentView.as_view(), name="file_content"),
    path("files/<uuid:uuid>/h5info/", FileH5InfoView.as_view(), name="file_h5info"),
    path("dataset-list/", user_dataset_list_view, name="dataset_list"),
    path("dataset-details/", user_dataset_details_view, name="dataset_details"),
    path("group-captures/", user_group_captures_view, name="group_captures"),
    path(
        "temporary-zip/<uuid:uuid>/download/",
        user_temporary_zip_download_view,
        name="temporary_zip_download",
    ),
    path(
        "share-item/<str:item_type>/<uuid:item_uuid>/",
        user_share_item_view,
        name="share_item",
    ),
    path(
        "download-item/<str:item_type>/<uuid:item_uuid>/",
        user_download_item_view,
        name="download_item",
    ),
<<<<<<< HEAD
    path("upload-capture/", UploadCaptureView.as_view(), name="upload_capture"),
    path("upload-files/", UploadCaptureView.as_view(), name="upload_files"),
    # TODO: Use this endpoint when implementing the file upload mode multiplexer
    path("check-file-exists/", CheckFileExistsView.as_view(), name="check_file_exists"),
=======
    path("share-groups/", user_share_group_list_view, name="share_group_list"),
>>>>>>> 2b5f1fd5
    # Used by SVI Server to get API key for a user
    path("get-svi-api-key/", GetAPIKeyView.as_view(), name="get_svi_api_key"),
    path("revoke-api-key/", revoke_api_key_view, name="revoke_api_key"),
    path(
        "generate-api-key-form/",
        generate_api_key_form_view,
        name="generate_api_key_form",
    ),
]<|MERGE_RESOLUTION|>--- conflicted
+++ resolved
@@ -61,14 +61,11 @@
         user_download_item_view,
         name="download_item",
     ),
-<<<<<<< HEAD
     path("upload-capture/", UploadCaptureView.as_view(), name="upload_capture"),
     path("upload-files/", UploadCaptureView.as_view(), name="upload_files"),
     # TODO: Use this endpoint when implementing the file upload mode multiplexer
     path("check-file-exists/", CheckFileExistsView.as_view(), name="check_file_exists"),
-=======
     path("share-groups/", user_share_group_list_view, name="share_group_list"),
->>>>>>> 2b5f1fd5
     # Used by SVI Server to get API key for a user
     path("get-svi-api-key/", GetAPIKeyView.as_view(), name="get_svi_api_key"),
     path("revoke-api-key/", revoke_api_key_view, name="revoke_api_key"),
