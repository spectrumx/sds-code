from django.urls import path

from .api.views import GetAPIKeyView
from .views import CheckFileExistsView
from .views import ListCapturesView
<<<<<<< HEAD
from .views import generate_api_key_form_view
from .views import new_api_key_view
from .views import revoke_api_key_view
from .views import user_api_key_view
=======
from .views import UploadCaptureView
>>>>>>> 7af8cb1e
from .views import user_captures_api_view
from .views import user_dataset_details_view
from .views import user_dataset_list_view
from .views import user_detail_view
from .views import user_download_item_view
from .views import user_file_detail_view
from .views import user_group_captures_view
from .views import user_redirect_view
from .views import user_share_group_list_view
from .views import user_share_item_view
from .views import user_temporary_zip_download_view
from .views import user_update_view

app_name = "users"
urlpatterns = [
    path("~redirect/", view=user_redirect_view, name="redirect"),
    path("~update/", view=user_update_view, name="update"),
    path("<int:pk>/", view=user_detail_view, name="detail"),
    path("view-api-key/", user_api_key_view, name="view_api_key"),
    path("new-api-key/", new_api_key_view, name="new_api_key"),
    path("file-list/", ListCapturesView.as_view(), name="file_list"),
    path("file-list/api/", user_captures_api_view, name="captures_api"),
    path("file-detail/<uuid:uuid>/", user_file_detail_view, name="file_detail"),
    path("dataset-list/", user_dataset_list_view, name="dataset_list"),
    path("dataset-details/", user_dataset_details_view, name="dataset_details"),
    path("group-captures/", user_group_captures_view, name="group_captures"),
    path(
        "temporary-zip/<uuid:uuid>/download/",
        user_temporary_zip_download_view,
        name="temporary_zip_download",
    ),
    path(
        "share-item/<str:item_type>/<uuid:item_uuid>/",
        user_share_item_view,
        name="share_item",
    ),
    path(
        "download-item/<str:item_type>/<uuid:item_uuid>/",
        user_download_item_view,
        name="download_item",
    ),
<<<<<<< HEAD
    path("share-groups/", user_share_group_list_view, name="share_group_list"),
=======
    path("upload-capture/", UploadCaptureView.as_view(), name="upload_capture"),
    # TODO: Use this endpoint when implementing the file upload mode multiplexer
    path("check-file-exists/", CheckFileExistsView.as_view(), name="check_file_exists"),
>>>>>>> 7af8cb1e
    # Used by SVI Server to get API key for a user
    path("get-svi-api-key/", GetAPIKeyView.as_view(), name="get_svi_api_key"),
    path("revoke-api-key/", revoke_api_key_view, name="revoke_api_key"),
    path(
        "generate-api-key-form/",
        generate_api_key_form_view,
        name="generate_api_key_form",
    ),
]<|MERGE_RESOLUTION|>--- conflicted
+++ resolved
@@ -3,14 +3,11 @@
 from .api.views import GetAPIKeyView
 from .views import CheckFileExistsView
 from .views import ListCapturesView
-<<<<<<< HEAD
+from .views import UploadCaptureView
 from .views import generate_api_key_form_view
 from .views import new_api_key_view
 from .views import revoke_api_key_view
 from .views import user_api_key_view
-=======
-from .views import UploadCaptureView
->>>>>>> 7af8cb1e
 from .views import user_captures_api_view
 from .views import user_dataset_details_view
 from .views import user_dataset_list_view
@@ -52,13 +49,9 @@
         user_download_item_view,
         name="download_item",
     ),
-<<<<<<< HEAD
     path("share-groups/", user_share_group_list_view, name="share_group_list"),
-=======
     path("upload-capture/", UploadCaptureView.as_view(), name="upload_capture"),
-    # TODO: Use this endpoint when implementing the file upload mode multiplexer
     path("check-file-exists/", CheckFileExistsView.as_view(), name="check_file_exists"),
->>>>>>> 7af8cb1e
     # Used by SVI Server to get API key for a user
     path("get-svi-api-key/", GetAPIKeyView.as_view(), name="get_svi_api_key"),
     path("revoke-api-key/", revoke_api_key_view, name="revoke_api_key"),
